#!/bin/bash
BENCHMARKS="SplinterDB-withLog SplinterDB PMEM-Only PMEM-CoW Non-Txn PERSISTRON"
THREADS="1 2 4 8 16"
WORKLOAD="load workloada workloadb"

MOUNT_POINT=/mnt/pmem0
TIMEOUT=10m

export COMPILER=gcc

export CC=$COMPILER
export LD=$COMPILER
export DEFAULT_CFLAGS=

{
for B in $BENCHMARKS; do
    case $B in
        "SplinterDB")
            echo "Running SplinterDB"
            ;;
        "PMEM-Only")
            echo "Running PMEM-Only"
            #sed -i -e 's:DEFAULT_CFLAGS += $(LIBCONFIG_CFLAGS):DEFAULT_CFLAGS += $(LIBCONFIG_CFLAGS):g' Makefile
            ;;
        "PMEM-CoW")
            echo "Running PMEM-CoW"
            DEFAULT_CFLAGS=-DPMEM_COW
            #sed -i -e 's:DEFAULT_CFLAGS += $(LIBCONFIG_CFLAGS):DEFAULT_CFLAGS += $(LIBCONFIG_CFLAGS) -DPMEM_COW:g' Makefile
            ;;
        "Non-Txn")
            echo "Running Non-Txn"
            DEFAULT_CFLAGS=-DPMEM_COW -DNON_TX_OPT
            #sed -i -e 's:DEFAULT_CFLAGS += $(LIBCONFIG_CFLAGS):DEFAULT_CFLAGS += $(LIBCONFIG_CFLAGS) -DPMEM_COW -DNON_TX_OPT:g' Makefile
            ;;
        "PERSISTRON")
            echo "Running PERSISTRON"
            DEFAULT_CFLAGS=-DPMEM_COW -DNON_TX_OPT -DDRAM_CACHE -DPAGE_MIGRATION -DEVICTION_OPT
            #sed -i -e 's:DEFAULT_CFLAGS += $(LIBCONFIG_CFLAGS):DEFAULT_CFLAGS += $(LIBCONFIG_CFLAGS) -DPMEM_COW -DNON_TX_OPT -DDRAM_CACHE -DPAGE_MIGRATION -DEVICTION_OPT:g' Makefile
            ;;
        "SplinterDB-withLog")
            echo "Running SplinterDB-withLog"
            DEFAULT_CFLAGS=-DDRAM_CACHE -DPAGE_MIGRATION -DEVICTION_OPT -DLOG_CHECKPOINT
            #sed -i -e 's:DEFAULT_CFLAGS += $(LIBCONFIG_CFLAGS):DEFAULT_CFLAGS += $(LIBCONFIG_CFLAGS) -DDRAM_CACHE -DPAGE_MIGRATION -DEVICTION_OPT -DLOG_CHECKPOINT:g' Makefile
            ;;
        *)
            echo "Not a valid argument"
            echo
            ;;
    esac
    make clean
    make
    sudo make install

    cd ../YCSB-C/
    make clean
    make -j18

    for W in $WORKLOAD; do
        for T in $THREADS; do
                for I in `seq 0 4`; do
                    	rm -rf ${MOUNT_POINT}/*
<<<<<<< HEAD
			                rm splinterdb.db
			                if [ $W == load ]; then
			                    if [ $B == SplinterDB ]; then
			                        ./ycsbc -db classic_splinterdb -L workloads/$W.spec -threads $T \
					                            -dram_cache_size_mb 1024 >&data.log
			                    else
			                        ./ycsbc -db classic_splinterdb -L workloads/$W.spec -threads $T \
					                            -pmem_cache_size_mb 4096 -dram_cache_size_mb 1024\
				       	                      -pmem_cache_file ${MOUNT_POINT}/pmemcache >&data.log
		    	                fi
                          RATE=`cat data.log | grep 'workloads/load.spec' | awk '{ print $4 }'`
			                else
			                    ./ycsbc -db classic_splinterdb -L workloads/load.spec -W workloads/$W.spec -threads $T \
				                          -pmem_cache_size_mb 4096 -dram_cache_size_mb 1024 \
				                          -pmem_cache_file ${MOUNT_POINT}/pmemcache >&data.log
                          RATE=`cat data.log | grep 'workloads/workload' | awk '{ print $4 }'`
			                fi

                      echo "${B},${W},${T},${I},${RATE}">> result.csv
=======
			            rm splinterdb.db
			            if [ $W == load ]; then
			               if [ $B == SplinterDB ]; then
			                  ./ycsbc -db classic_splinterdb -L workloads/$W.spec -threads $T \
					               -dram_cache_size_mb 1024 >&data.log
			               elif [ $B == SplinterDB-withLog ]; then
			                  ./ycsbc -db classic_splinterdb -L workloads/$W.spec -threads $T \
					               -pmem_cache_size_mb 4096 -dram_cache_size_mb 1024\
					               -cache_log_checkpoint_interval 10000\
				       	         -pmem_cache_file ${MOUNT_POINT}/pmemcache >&data.log
			               else
                           ./ycsbc -db classic_splinterdb -L workloads/$W.spec -threads $T \
                              -pmem_cache_size_mb 4096 -dram_cache_size_mb 1024\
                              -pmem_cache_file ${MOUNT_POINT}/pmemcache >&data.log
		                  fi
                        RATE=`cat data.log | grep 'workloads/load.spec' | awk '{ print $4 }'`
			            else
			               if [ $B == SplinterDB ]; then
                           ./ycsbc -db classic_splinterdb -L workloads/load.spec -W workloads/$W.spec -threads $T \
                               -dram_cache_size_mb 1024 >&data.log
                        elif [ $B == SplinterDB-withLog ]; then
                           ./ycsbc -db classic_splinterdb -L workloads/load.spec -W workloads/$W.spec -threads $T \
                              -pmem_cache_size_mb 4096 -dram_cache_size_mb 1024\
                              -cache_log_checkpoint_interval 10000\
                              -pmem_cache_file ${MOUNT_POINT}/pmemcache >&data.log
                        else
			                  ./ycsbc -db classic_splinterdb -L workloads/load.spec -W workloads/$W.spec -threads $T \
				                  -pmem_cache_size_mb 4096 -dram_cache_size_mb 1024 \
				                  -pmem_cache_file ${MOUNT_POINT}/pmemcache >&data.log
			               fi
                        RATE=`cat data.log | grep 'workloads/workload' | awk '{ print $4 }'`
			            fi
                     echo "${B},${W},${T},${I},${RATE}">> result.csv
>>>>>>> 6f342fe8
                done
        done
    done

    cd ../splinterdb

    case $B in
        "SplinterDB")
            echo "Finished running SplinterDB"
            ;;
        "PMEM-Only")
            echo "Finished running PMEM-Only"
            #sed -i -e 's:DEFAULT_CFLAGS += $(LIBCONFIG_CFLAGS):DEFAULT_CFLAGS += $(LIBCONFIG_CFLAGS):g' Makefile
            ;;
        "PMEM-CoW")
            echo "Finished running PMEM-CoW"
            #sed -i -e 's:DEFAULT_CFLAGS += $(LIBCONFIG_CFLAGS) -DPMEM_COW:DEFAULT_CFLAGS += $(LIBCONFIG_CFLAGS):g' Makefile
            ;;
        "Non-Txn")
            echo "Finished running Non-Txn"
            #sed -i -e 's:DEFAULT_CFLAGS += $(LIBCONFIG_CFLAGS) -DPMEM_COW -DNON_TX_OPT:DEFAULT_CFLAGS += $(LIBCONFIG_CFLAGS):g' Makefile
            ;;
        "PERSISTRON")
            echo "Finished running PERSISTRON"
            #sed -i -e 's:DEFAULT_CFLAGS += $(LIBCONFIG_CFLAGS) -DPMEM_COW -DNON_TX_OPT -DDRAM_CACHE -DPAGE_MIGRATION -DEVICTION_OPT:DEFAULT_CFLAGS += $(LIBCONFIG_CFLAGS):g' Makefile
            ;;
        "SplinterDB-withLog")
            echo "Finished running SplinterDB-withLog"
            #sed -i -e 's:DEFAULT_CFLAGS += $(LIBCONFIG_CFLAGS) -DDRAM_CACHE -DPAGE_MIGRATION -DEVICTION_OPT -DLOG_CHECKPOINT:DEFAULT_CFLAGS += $(LIBCONFIG_CFLAGS):g' Makefile
            ;;
        *)
            echo "Not a valid argument"
            echo
            ;;
    esac
done
} 
>&output.log
rm output.log<|MERGE_RESOLUTION|>--- conflicted
+++ resolved
@@ -59,27 +59,6 @@
         for T in $THREADS; do
                 for I in `seq 0 4`; do
                     	rm -rf ${MOUNT_POINT}/*
-<<<<<<< HEAD
-			                rm splinterdb.db
-			                if [ $W == load ]; then
-			                    if [ $B == SplinterDB ]; then
-			                        ./ycsbc -db classic_splinterdb -L workloads/$W.spec -threads $T \
-					                            -dram_cache_size_mb 1024 >&data.log
-			                    else
-			                        ./ycsbc -db classic_splinterdb -L workloads/$W.spec -threads $T \
-					                            -pmem_cache_size_mb 4096 -dram_cache_size_mb 1024\
-				       	                      -pmem_cache_file ${MOUNT_POINT}/pmemcache >&data.log
-		    	                fi
-                          RATE=`cat data.log | grep 'workloads/load.spec' | awk '{ print $4 }'`
-			                else
-			                    ./ycsbc -db classic_splinterdb -L workloads/load.spec -W workloads/$W.spec -threads $T \
-				                          -pmem_cache_size_mb 4096 -dram_cache_size_mb 1024 \
-				                          -pmem_cache_file ${MOUNT_POINT}/pmemcache >&data.log
-                          RATE=`cat data.log | grep 'workloads/workload' | awk '{ print $4 }'`
-			                fi
-
-                      echo "${B},${W},${T},${I},${RATE}">> result.csv
-=======
 			            rm splinterdb.db
 			            if [ $W == load ]; then
 			               if [ $B == SplinterDB ]; then
@@ -87,9 +66,11 @@
 					               -dram_cache_size_mb 1024 >&data.log
 			               elif [ $B == SplinterDB-withLog ]; then
 			                  ./ycsbc -db classic_splinterdb -L workloads/$W.spec -threads $T \
-					               -pmem_cache_size_mb 4096 -dram_cache_size_mb 1024\
+					               -pmem_cache_size_mb 4096 \
+                         -dram_cache_size_mb 1024\
 					               -cache_log_checkpoint_interval 10000\
-				       	         -pmem_cache_file ${MOUNT_POINT}/pmemcache >&data.log
+				       	         -pmem_cache_file ${MOUNT_POINT}/pmemcache \
+                         >&data.log
 			               else
                            ./ycsbc -db classic_splinterdb -L workloads/$W.spec -threads $T \
                               -pmem_cache_size_mb 4096 -dram_cache_size_mb 1024\
@@ -113,7 +94,6 @@
                         RATE=`cat data.log | grep 'workloads/workload' | awk '{ print $4 }'`
 			            fi
                      echo "${B},${W},${T},${I},${RATE}">> result.csv
->>>>>>> 6f342fe8
                 done
         done
     done
