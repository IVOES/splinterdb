--- conflicted
+++ resolved
@@ -32,14 +32,7 @@
 } srq;
 
 static inline void
-<<<<<<< HEAD
-srq_init(srq                *queue,
-         platform_heap_id    UNUSED_PARAM(heap_id))
-=======
-srq_init(srq               *queue,
-         platform_module_id UNUSED_PARAM(module_id),
-         platform_heap_id   UNUSED_PARAM(heap_id))
->>>>>>> 96b7ca13
+srq_init(srq *queue, platform_heap_id UNUSED_PARAM(heap_id))
 {
    ZERO_CONTENTS(queue);
    platform_mutex_init(&queue->mutex, heap_id);
