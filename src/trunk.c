--- conflicted
+++ resolved
@@ -2745,18 +2745,13 @@
          trunk_pivot_data *pdata = trunk_get_pivot_data(spl, node, pivot_no);
          uint64            pos =
             trunk_process_generation_to_pos(spl, req, pdata->generation);
-<<<<<<< HEAD
-         platform_assert(pos != TRUNK_MAX_PIVOTS);
-         uint64 bundle_num_tuples   = req->input_pivot_tuple_count[pos];
-         uint64 bundle_num_kv_bytes = req->input_pivot_kv_byte_count[pos];
-=======
          platform_assert((pos != TRUNK_MAX_PIVOTS),
                          "Pivot live for bundle not found in req, "
                          "pos=%lu != TRUNK_MAX_PIVOTS=%d",
                          pos,
                          TRUNK_MAX_PIVOTS);
-         uint64 bundle_num_tuples = req->input_pivot_count[pos];
->>>>>>> 12eb5e7f
+         uint64 bundle_num_tuples   = req->input_pivot_tuple_count[pos];
+         uint64 bundle_num_kv_bytes = req->input_pivot_kv_byte_count[pos];
          debug_assert(pdata->num_tuples >= bundle_num_tuples);
          debug_assert(pdata->num_kv_bytes >= bundle_num_kv_bytes);
          pdata->num_tuples -= bundle_num_tuples;
