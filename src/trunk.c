// Copyright 2018-2021 VMware, Inc.
// SPDX-License-Identifier: Apache-2.0

/*
 * trunk.c --
 *
 *     This file contains the implementation for SplinterDB.
 */

#include "platform.h"

#include "trunk.h"
#include "btree.h"
#include "memtable.h"
#include "routing_filter.h"
#include "shard_log.h"
#include "merge.h"
#include "task.h"
#include "util.h"
#include "srq.h"

#include "poison.h"

#define LATENCYHISTO_SIZE 15

static const int64 latency_histo_buckets[LATENCYHISTO_SIZE] = {
   1,          // 1   ns
   10,         // 10  ns
   100,        // 100 ns
   500,        // 500 ns
   1000,       // 1   us
   5000,       // 5   us
   10000,      // 10  us
   100000,     // 100 us
   500000,     // 500 us
   1000000,    // 1   ms
   5000000,    // 5   ms
   10000000,   // 10  ms
   100000000,  // 100 ms
   1000000000, // 1   s
   10000000000 // 10  s
};

static const page_type page_type_table[TRUNK_MAX_HEIGHT] = {
   [0 ... TRUNK_MAX_HEIGHT - 1] = PAGE_TYPE_TRUNK};

/*
 * At any time, one Memtable is "active" for inserts / updates.
 * At any time, the most # of Memtables that can be active or in one of these
 * states, such as, compaction, incorporation, reclamation, is given by this
 * limit.
 */
#define TRUNK_NUM_MEMTABLES (4)

/*
 * These are hard-coded to values so that statically allocated
 * structures sized by these limits can fit within 4K byte pages.
 *
 * NOTE: The bundle and sub-bundle related limits below are used to size arrays
 * of structures in splinter_trunk_hdr{}; i.e. Splinter pages of type
 * PAGE_TYPE_TRUNK. So these constants do affect disk-resident structures.
 */
#define TRUNK_MAX_PIVOTS            (20)
#define TRUNK_MAX_BUNDLES           (12)
#define TRUNK_MAX_SUBBUNDLES        (24)
#define TRUNK_MAX_SUBBUNDLE_FILTERS (24U)

/*
 * For a "small" range query, you don't want to prefetch pages.
 * This is the minimal # of items requested before we turn ON prefetching.
 * (Empirically established through past experiments, for small key-value
 * pairs. So, _may_ be less efficient in general cases. Needs a revisit.)
 */
#define TRUNK_PREFETCH_MIN (16384)

/*
 * If space reclamation had been configured when Splinter was instantiated.
 * Splinter can perform extra compactions to reclaim space.
 * Compactions are added to the space reclamation queue if the "estimated"
 * amount of space that can be reclaimed is > this limit.
 */
#define TRUNK_MIN_SPACE_RECL (2048)

/* Some randomly chosen Splinter super-block checksum seed. */
#define TRUNK_SUPER_CSUM_SEED (42)

/*
 * When a leaf becomes full, Splinter estimates the amount of data in the leaf.
 * If the 'estimated' amount of data is > this threshold, Splinter will split
 * the leaf. Otherwise, the leaf page will be compacted.
 * (This limit has also been empirically established thru in-house experiments.)
 */
#define TRUNK_SINGLE_LEAF_THRESHOLD_PCT (75)

/*
 * Index of the trunk_root_lock batch rwlock used.
 */
#define TRUNK_ROOT_LOCK_IDX 0

/*
 * During Splinter configuration, the fanout parameter is provided by the user.
 * SplinterDB defers internal node splitting in order to use hand-over-hand
 * locking. As a result, index nodes may temporarily have more pivots than the
 * fanout. Therefore, the number of pivot keys is over-provisioned by this
 * value.
 */
#define TRUNK_EXTRA_PIVOT_KEYS (6)

#define TRUNK_INVALID_PIVOT_NO (UINT16_MAX)

/*
 * Trunk logging functions.
 *
 * If verbose_logging_enabled is enabled in trunk_config, these functions print
 * to cfg->log_handle.
 */

static inline bool
trunk_verbose_logging_enabled(trunk_handle *spl)
{
   return spl->cfg.verbose_logging_enabled;
}

static inline platform_log_handle *
trunk_log_handle(trunk_handle *spl)
{
   platform_assert(trunk_verbose_logging_enabled(spl));
   platform_assert(spl->cfg.log_handle != NULL);
   return spl->cfg.log_handle;
}

static inline platform_status
trunk_open_log_stream_if_enabled(trunk_handle           *spl,
                                 platform_stream_handle *stream)
{
   if (trunk_verbose_logging_enabled(spl)) {
      return platform_open_log_stream(stream);
   }
   return STATUS_OK;
}

static inline void
trunk_close_log_stream_if_enabled(trunk_handle           *spl,
                                  platform_stream_handle *stream)
{
   if (trunk_verbose_logging_enabled(spl)) {
      platform_assert(stream != NULL);
      platform_close_log_stream(stream, trunk_log_handle(spl));
   }
}

#define trunk_log_stream_if_enabled(spl, _stream, message, ...)                \
   do {                                                                        \
      if (trunk_verbose_logging_enabled(spl)) {                                \
         platform_log_stream(                                                  \
            (_stream), "[%3lu] " message, platform_get_tid(), ##__VA_ARGS__);  \
      }                                                                        \
   } while (0)

#define trunk_default_log_if_enabled(spl, message, ...)                        \
   do {                                                                        \
      if (trunk_verbose_logging_enabled(spl)) {                                \
         platform_default_log(message, __VA_ARGS__);                           \
      }                                                                        \
   } while (0)

void
trunk_print_locked_node(platform_log_handle *log_handle,
                        trunk_handle        *spl,
                        trunk_node          *node);

static inline void
trunk_log_node_if_enabled(platform_stream_handle *stream,
                          trunk_handle           *spl,
                          trunk_node             *node)
{
   if (trunk_verbose_logging_enabled(spl)) {
      platform_log_handle *log_handle =
         platform_log_stream_to_log_handle(stream);
      trunk_print_locked_node(log_handle, spl, node);
   }
}

/*
 *-----------------------------------------------------------------------------
 * SplinterDB Structure:
 *
 *       SplinterDB is a size-tiered Be-tree. It has a superstructure called
 *       the trunk tree, which consists of trunk nodes. Each trunk node
 *       contains pointers to a collection of branches. Each branch is a B-tree
 *       which stores key-value pairs (tuples). All the actual data is stored
 *       in the branches, and the trunk indexes and organizes the data.
 *-----------------------------------------------------------------------------
 */

/*
 *-----------------------------------------------------------------------------
 * Substructures:
 *
 *       B-trees:
 *          SplinterDB makes use of B-trees, which come in two flavors, dynamic
 *          and static.
 *
 *          dynamic: Dynamic B-trees are used in the memtable (see
 *             below) and are mutable B-trees, supporting
 *             insertions. The mutable operations on B-trees must use
 *             a btree_dynamic_handle.
 *
 *          static: Static B-trees are used as branches and are
 *             immutable. Static btrees are accessed
 *             using their root_addr, which is thinly wrapped using
 *             their root_addr, which is thinly wrapped using
 *             btree_static_handle.
 *-----------------------------------------------------------------------------
 */


/*
 *-----------------------------------------------------------------------------
 * Insertion Path:
 *
 *       Memtable Insertions are first inserted into a memtable, which
 *          is a dynamic btree. SplinterDB uses
 *          multiple memtables so that when one memtable fills,
 *          insertions can continue into another memtable while the
 *          first is incorporated.
 *
 *          As part of this process, the generation number of the leaf into
 *          which the new tuple is placed is returned and stored in the log (if
 *          used) in order to establish a per-key temporal ordering.  The
 *          memtable also keeps a list of fingerprints, fp_arr, which are used
 *          to build the filter when the memtable becomes a branch.
 *
 *       Incorporation When the memtable fills, it is incorporated
 *          into the root node. The memtable locks itself to inserts
 *          (but not lookups), Splinter switches the active memtable,
 *          then the filter is built from the fp_arr, and the
 *          btree in the memtable is inserted into the
 *          root as a new (distinct) branch.  Then the memtable is
 *          reinitialized with a new (empty) btree and unlocked.
 *
 *       Flushing
 *          A node is considered full when it has max_tuples_per_node tuples
 *          (set to be fanout * memtable_capacity) or when it has
 *          max_branches_per_node branches. The first condition ensures that
 *          data moves down the tree and the second limits the number of
 *          branches on a root-to-leaf path and therefore the worst-case lookup
 *          cost.
 *
 *          When a node fills, a flush is initiated to each pivot (child) of
 *          the node which has at least max_branches_per_node live branches. If
 *          the node is still full, it picks the pivot which has the most
 *          tuples and flushes to that child and repeats this process until the
 *          node is no longer full.
 *
 *          A flush consists of flushing all the branches which are live for
 *          the pivot into a bundle in the child. A bundle is a contiguous
 *          range of branches in a trunk node, see trunk node documentation
 *          below. A flush to a given pivot makes all branches and bundles in
 *          the parent no longer "live" for that pivot.
 *
 *       Compaction (after flush)
 *          After a flush completes, a compact_bundle job is issued for the
 *          bundle which was created. This job first checks if the node is full
 *          and if so flushes until it is no longer full. Then it compacts all
 *          the tuples in the bundle which are live for the node (are within
 *          the node's key range and have not been flushed), and replaces the
 *          bundle with the resulting compacted branch.
 *
 *       Split (internal)
 *          During a flush, if the child has more pivots than the configured
 *          fanout, it is split. Note that pivots are added at other times (to
 *          the parent of an internal or leaf split), so nodes may
 *          temporarily exceed the fanout. Splits are not initiated then,
 *          because the hand-over-hand locking protocol means that the lock of
 *          the grandparent is not held and it is awkward for try to acquire
 *          locks going up the tree.
 *
 *          An internal node split is a logical split: the trunk node is
 *          copied, except the first (fanout/2) pivots become the pivots of
 *          the left node and the remaining pivots become the right node. No
 *          compaction is initiated, and the branches and bundles of the node
 *          pre-split are shared between the new left and right nodes.
 *
 *       Split (leaf)
 *          When a leaf has more than cfg->max_tuples_per_node (fanout *
 *          memtable_capacity), it is considered full.
 *
 *          When a leaf is full, it is split logically: new pivots are
 *          calculated, new leaves are created with those pivots as min/max
 *          keys, and all the branches in the leaf at the time of the split are
 *          shared between them temporarily as a single bundle in each.  This
 *          split happens synchronously with the flush.
 *
 *          A compact_bundle job is issued for each new leaf, which
 *          asynchronously compacts the shared branches into a single unshared
 *          branch with the tuples from each new leaf's range.
 *-----------------------------------------------------------------------------
 */

/*
 *-----------------------------------------------------------------------------
 * Interactions between Concurrent Processes
 *
 *       The design of SplinterDB allows flushes, compactions, internal node
 *       split and leaf splits to happen concurrently, even within the same
 *       node. The ways in which these processes can interact are detailed
 *       here.
 *
 *  o Flushes and compactions:
 *
 *       1. While a compaction has been scheduled or is in process, a flush may
 *          occur. This will flush the bundle being compacted to the child and
 *          the in-progress compaction will continue as usual. Note that the
 *          tuples which are flushed will still be compacted if the compaction
 *          is in progress, which results in some wasted work.
 *       2. As a result of 1., while a compaction has been scheduled, its
 *          bundle may be flushed to all children, so that it is no longer
 *          live. In this case, when the compact_bundle job initiates, it
 *          detects that the bundle is not live and aborts before compaction.
 *       3. Similarly, if the bundle for an in-progress compaction is flushed
 *          to all children, when it completes, it will detect that the bundle
 *          is no longer live and it will discard the output.
 *
 *  o Flushes and internal/leaf splits:
 *
 *          Flushes and internal/leaf splits are synchronous and do not
 *          interact.
 *
 *  o Internal splits and compaction:
 *
 *       4. If an internal split occurs in a node which has a scheduled
 *          compaction, when the compact_bundle job initiates it will detect
 *          the node split using the node's generation number
 *          (hdr->generation). It then creates a separate compact_bundle job on
 *          the new sibling.
 *       5. If an internal split occurs in a node with an in-progress
 *          compaction, the bundle being compacted is copied to the new
 *          sibling.  When the compact_bundle job finishes compaction and
 *          fetches the node to replace the bundle, the node split is detected
 *          using the generation number, and the bundle is replaced in the new
 *          sibling as well. Note that the output of the compaction will
 *          contain tuples for both the node and its new sibling.
 *
 *  o Leaf splits and compaction:
 *
 *       6. If a compaction is scheduled or in progress when a leaf split
 *          triggers, the leaf split will start its own compaction job on the
 *          bundle being compacted. When the compaction job initiates or
 *          finishes, it will detect the leaf split using the generation number
 *          of the leaf, and abort.
 *-----------------------------------------------------------------------------
 */

/*
 *-----------------------------------------------------------------------------
 * Trunk Nodes: splinter trunk_hdr{}: Disk-resident structure
 *
 *   A trunk node, on pages of PAGE_TYPE_TRUNK type, consists of the following:
 *
 *       Header
 *          meta data
 *       ---------
 *       Array of bundles
 *          When a collection of branches are flushed into a node, they are
 *          organized into a bundle. This bundle will be compacted into a
 *          single branch by a call to trunk_compact_bundle. Bundles are
 *          implemented as a collection of subbundles, each of which covers a
 *          range of branches.
 *       ----------
 *       Array of subbundles
 *          A subbundle consists of the branches from a single ancestor (really
 *          that ancestor's pivot). During a flush, all the whole branches in
 *          the parent are collected into a subbundle in the child and any
 *          subbundles in the parent are copied to the child.
 *
 *          Subbundles function properly in the current design, but are not
 *          used for anything. They are going to be used for routing filters.
 *       ----------
 *       Array of pivots: Each node has a pivot corresponding to each
 *          child as well as an additional last pivot which contains
 *          an exclusive upper bound key for the node. Each pivot has
 *          a key which is an inclusive lower bound for the keys in
 *          its child node (as well as the btree
 *          rooted there). This means that the key for the 0th pivot
 *          is an inclusive lower bound for all keys in the node.
 *          Each pivot also has its own start_branch, which is used to
 *          determine which branches have tuples for that pivot (the
 *          range start_branch to end_branch).
 *
 *          Each pivot's key is accessible via a call to trunk_get_pivot() and
 *          the remaining data is accessible via a call to
 *          trunk_get_pivot_data().
 *
 *          The number of pivots on a trunk page has two different limits:
 *           - A user-configurable static soft limit (fanout)
 *           - An internally determined hard limit (max_pivot_keys), based on
 *             the specified 'fanout' setting.
 *
 *          When the soft limit is reached, it will cause the node to split the
 *          next time it is flushed into (see internal node splits above).
 *          Note that multiple pivots can be added to the parent of a leaf
 *          during a split and multiple splits could theoretically occur before
 *          the node is flushed into again, so the fanout limit may temporarily
 *          be exceeded by multiple pivots.
 *
 *          The hard limit is the amount of physical space in the node which can
 *          be used for pivots and cannot be exceeded.
 *
 *  Limits: The default fanout is 8 and the hard limit is 3x the fanout. Note
 *          that the additional last pivot (containing the exclusive upper
 *          bound to the node) counts towards the hard limit (because it uses
 *          physical space), but not the soft limit.
 *       ----------
 *       Array of branches
 *          Whole branches: The branches from hdr->start_branch to
 *             hdr->start_frac_branch are "whole" branches, each of which is
 *             the output of a compaction or incorporation.
 *          Fractional branches: From hdr->start_frac_branch to hdr->end_branch
 *             are "fractional" branches that are part of bundles and are in
 *             the process of being compacted into whole branches.
 *
 *          Logically, each whole branch and each bundle counts toward the
 *          number of branches in the node (or pivot), since each bundle
 *          represents a single branch after compaction.
 *
 *          There are two limits on the number of branches in a node. The soft
 *          limit (max_branches_per_node) refers to logical branches (each
 *          whole branch and each bundle counts as a logical branch), and when
 *          there are more logical branches than the soft limit, the node is
 *          considered full and flushed until there are fewer branches than the
 *          soft limit. The hard limit (hard_max_branches_per_node) is the
 *          number of branches (whole and fractional) for which there is
 *          physical room in the node, and as a result cannot be exceeded. An
 *          attempt to flush _into_ a node which is at the hard limit will fail.
 *-----------------------------------------------------------------------------
 */


/*
 *-----------------------------------------------------------------------------
 * structs
 *-----------------------------------------------------------------------------
 */

/*
 *-----------------------------------------------------------------------------
 * Splinter Super Block: Disk-resident structure.
 * Super block lives on page of page type == PAGE_TYPE_SUPERBLOCK.
 *-----------------------------------------------------------------------------
 */
typedef struct ONDISK trunk_super_block {
   uint64 root_addr; // Address of the root of the trunk for the instance
                     // referenced by this superblock.
   uint64      meta_tail;
   uint64      log_addr;
   uint64      log_meta_addr;
   uint64      timestamp;
   bool        checkpointed;
   bool        unmounted;
   checksum128 checksum;
} trunk_super_block;

/*
 * A subbundle is a collection of branches which originated in the same node.
 * It is used to organize branches with their routing filters when they are
 * flushed or otherwise moved or reorganized. A query to the node uses the
 * routing filter to filter the branches in the subbundle.
 * Disk-resident artifact.
 */
typedef uint16 trunk_subbundle_state_t;
typedef enum trunk_subbundle_state {
   SB_STATE_INVALID = 0,
   SB_STATE_UNCOMPACTED_INDEX,
   SB_STATE_UNCOMPACTED_LEAF,
   SB_STATE_COMPACTED, // compacted subbundles are always index
} trunk_subbundle_state;

/*
 *-----------------------------------------------------------------------------
 * Splinter Sub-bundle: Disk-resident structure on PAGE_TYPE_TRUNK pages.
 *-----------------------------------------------------------------------------
 */
typedef struct ONDISK trunk_subbundle {
   trunk_subbundle_state_t state;
   uint16                  start_branch;
   uint16                  end_branch;
   uint16                  start_filter;
   uint16                  end_filter;
} trunk_subbundle;

/*
 *-----------------------------------------------------------------------------
 * Splinter Bundle: Disk-resident structure on PAGE_TYPE_TRUNK pages.
 *
 * A flush moves branches from the parent to a bundle in the child. The bundle
 * is then compacted with a compact_bundle job.
 *
 * Branches are organized into subbundles.
 *
 * When a compact_bundle job completes, the branches in the bundle are replaced
 * with the outputted branch of the compaction and the bundle is marked
 * compacted. If there is not an earlier uncompacted bundle, the bundle can be
 * released and the compacted branch can become a whole branch. This is to
 * maintain the invariant that the outstanding bundles form a contiguous range.
 *-----------------------------------------------------------------------------
 */
typedef struct ONDISK trunk_bundle {
   uint16 start_subbundle;
   uint16 end_subbundle;
   uint64 num_tuples;
   uint64 num_kv_bytes;
} trunk_bundle;

/*
 *-----------------------------------------------------------------------------
 * Trunk headers: Disk-resident structure
 *
 * Contains metadata for trunk nodes. See below for comments on fields.
 * Found on pages of page type == PAGE_TYPE_TRUNK
 *
 * Generation numbers are used by asynchronous processes to detect node splits.
 *    internal nodes: Splits increment the generation number of the left node.
 *       If a process visits a node with generation number g, then returns at a
 *       later point, it can find all the nodes which it splits into by search
 *       right until it reaches a node with generation number g (inclusive).
 *    leaves: Splits increment the generation numbers of all the resulting
 *       leaves. This is because there are no processes which need to revisit
 *       all the created leaves.
 *-----------------------------------------------------------------------------
 */
typedef struct ONDISK trunk_hdr {
   uint16 num_pivot_keys;   // number of used pivot keys (== num_children + 1)
   uint16 height;           // height of the node
   uint64 pivot_generation; // counter incremented when new pivots are added

   uint16 start_branch;      // first live branch
   uint16 start_frac_branch; // first fractional branch (branch in a bundle)
   uint16 end_branch;        // successor to the last live branch
   uint16 start_bundle;      // first live bundle
   uint16 end_bundle;        // successor to the last live bundle
   uint16 start_subbundle;   // first live subbundle
   uint16 end_subbundle;     // successor to the last live subbundle
   uint16 start_sb_filter;   // first subbundle filter
   uint16 end_sb_filter;     // successor to the last sb filter

   trunk_bundle    bundle[TRUNK_MAX_BUNDLES];
   trunk_subbundle subbundle[TRUNK_MAX_SUBBUNDLES];
   routing_filter  sb_filter[TRUNK_MAX_SUBBUNDLE_FILTERS];
} trunk_hdr;

/*
 *-----------------------------------------------------------------------------
 * Splinter Pivot Data: Disk-resident structure on Trunk pages
 *
 * A trunk_pivot_data struct consists of the trunk_pivot_data header
 * followed by cfg.max_key_size bytes of space for the pivot key.  An
 * array of trunk_pivot_datas appears on trunk pages, following the
 * end of struct trunk_hdr{}. This array is sized by configured
 * max_pivot_keys hard-limit.
 *
 * The generation is used by asynchronous processes to determine when a pivot
 * has split
 *-----------------------------------------------------------------------------
 */
typedef struct ONDISK trunk_pivot_data {
   uint64 addr;                // PBN of the child
   uint64 num_kv_bytes_whole;  // # kv bytes for this pivot in whole branches
   uint64 num_kv_bytes_bundle; // # kv bytes for this pivot in bundles
   uint64 num_tuples_whole;    // # tuples for this pivot in whole branches
   uint64 num_tuples_bundle;   // # tuples for this pivot in bundles
   uint64 generation;          // receives new higher number when pivot splits
   uint16 start_branch;        // first branch live (not used in leaves)
   uint16 start_bundle;        // first bundle live (not used in leaves)
   routing_filter filter;      // routing filter for keys in this pivot
   int64          srq_idx;     // index in the space rec queue
   ondisk_key     pivot;
} trunk_pivot_data;

/*
 *-----------------------------------------------------------------------------
 * Trunk Node Access Wrappers
 *-----------------------------------------------------------------------------
 */

static inline void
trunk_node_get(cache *cc, uint64 addr, trunk_node *node)
{
   debug_assert(addr != 0);
   node->addr = addr;
   node->page = cache_get(cc, node->addr, TRUE, PAGE_TYPE_TRUNK);
   node->hdr  = (trunk_hdr *)(node->page->data);
}

static inline void
trunk_node_unget(cache *cc, trunk_node *node)
{
   cache_unget(cc, node->page);
   node->page = NULL;
   node->hdr  = NULL;
}

static inline void
trunk_node_claim(cache *cc, trunk_node *node)
{
   uint64 wait = 1;
   while (!cache_try_claim(cc, node->page)) {
      uint64 addr = node->addr;
      trunk_node_unget(cc, node);
      platform_sleep_ns(wait);
      wait = wait > 2048 ? wait : 2 * wait;
      trunk_node_get(cc, addr, node);
   }
}

static inline void
trunk_node_unclaim(cache *cc, trunk_node *node)
{
   cache_unclaim(cc, node->page);
}

static inline void
trunk_node_lock(cache *cc, trunk_node *node)
{
   cache_lock(cc, node->page);
   cache_mark_dirty(cc, node->page);
}

static inline void
trunk_node_unlock(cache *cc, trunk_node *node)
{
   cache_unlock(cc, node->page);
}

static inline void
trunk_alloc(cache *cc, mini_allocator *mini, uint64 height, trunk_node *node)
{
   node->addr = mini_alloc_page(mini, height, NULL_KEY, NULL);
   debug_assert(node->addr != 0);
   node->page = cache_alloc(cc, node->addr, PAGE_TYPE_TRUNK);
   node->hdr  = (trunk_hdr *)(node->page->data);
}

static inline cache_async_result
trunk_node_get_async(cache *cc, uint64 addr, trunk_async_ctxt *ctxt)
{
   return cache_get_async(cc, addr, PAGE_TYPE_TRUNK, &ctxt->cache_ctxt);
}

static inline void
trunk_node_async_done(trunk_handle *spl, trunk_async_ctxt *ctxt)
{
   cache_async_done(spl->cc, PAGE_TYPE_TRUNK, &ctxt->cache_ctxt);
}

/*
 *-----------------------------------------------------------------------------
 * Basic Header Access/Manipulation Functions
 *-----------------------------------------------------------------------------
 */

static inline uint16
trunk_node_height(trunk_node *node)
{
   return node->hdr->height;
}

static inline bool
trunk_node_is_leaf(trunk_node *node)
{
   return trunk_node_height(node) == 0;
}

static inline bool
trunk_node_is_index(trunk_node *node)
{
   return !trunk_node_is_leaf(node);
}

/*
 *-----------------------------------------------------------------------------
 * Compaction Requests
 *-----------------------------------------------------------------------------
 */

/*
 * Used to specify compaction bundle "task" request. These enums specify
 * the compaction bundle request type. (Not disk-resident.)
 */
typedef enum trunk_compaction_type {
   TRUNK_COMPACTION_TYPE_INVALID = 0,
   TRUNK_COMPACTION_TYPE_MEMTABLE,
   TRUNK_COMPACTION_TYPE_FLUSH,
   TRUNK_COMPACTION_TYPE_LEAF_SPLIT,
   TRUNK_COMPACTION_TYPE_SINGLE_LEAF_SPLIT,
   TRUNK_COMPACTION_TYPE_SPACE_REC,
   NUM_TRUNK_COMPACTION_TYPES,
} trunk_compaction_type;

/*
 *-----------------------------------------------------------------------------
 * Compact Bundle Requests
 *
 * Arguments and scratch space to compact bundle number <bundle_no> in the
 * node[s] at height <height> spanning the range [start_key, end_key). <addr>
 * is the address of the node where the bundle was initially created, and is
 * used to revisit the node to create the iterators which become inputs to the
 * compaction.
 *-----------------------------------------------------------------------------
 */
struct trunk_compact_bundle_req {

   // Inputs
   trunk_handle         *spl;
   uint64                addr;
   key_buffer            start_key;
   key_buffer            end_key;
   uint16                height;
   uint16                bundle_no;
   trunk_compaction_type type;

   // Computed as part of the compaction process
   uint64  pivot_generation[TRUNK_MAX_PIVOTS];
   uint64  max_pivot_generation;
   uint64  input_pivot_tuple_count[TRUNK_MAX_PIVOTS];
   uint64  output_pivot_tuple_count[TRUNK_MAX_PIVOTS];
   uint64  input_pivot_kv_byte_count[TRUNK_MAX_PIVOTS];
   uint64  output_pivot_kv_byte_count[TRUNK_MAX_PIVOTS];
   uint64  tuples_reclaimed;
   uint64  kv_bytes_reclaimed;
   uint32 *fp_arr;
};

// an iterator which skips masked pivots
typedef struct trunk_btree_skiperator {
   iterator       super;
   uint64         curr;
   uint64         end;
   trunk_branch   branch;
   btree_iterator itor[TRUNK_MAX_PIVOTS];
} trunk_btree_skiperator;

// for find_pivot
typedef enum lookup_type {
   invalid = 0,
   less_than,
   less_than_or_equal,
   greater_than,
   greater_than_or_equal,
} lookup_type;

// for for_each_node
typedef bool (*node_fn)(trunk_handle *spl, uint64 addr, void *arg);

// Used by trunk_compact_bundle()
typedef struct {
   trunk_btree_skiperator skip_itor[TRUNK_RANGE_ITOR_MAX_BRANCHES];
   iterator              *itor_arr[TRUNK_RANGE_ITOR_MAX_BRANCHES];
   uint64                 num_saved_pivot_keys;
   key_buffer             saved_pivot_keys[TRUNK_MAX_PIVOTS];
} compact_bundle_scratch;

// Used by trunk_split_leaf()
typedef struct {
   key_buffer     pivot[TRUNK_MAX_PIVOTS];
   btree_iterator btree_itor[TRUNK_RANGE_ITOR_MAX_BRANCHES];
   iterator      *rough_itor[TRUNK_RANGE_ITOR_MAX_BRANCHES];
} split_leaf_scratch;

/*
 * Union of various data structures that can live on the per-thread
 * scratch memory provided by the task subsystem and are needed by
 * splinter's task dispatcher routines.
 */
typedef union {
   compact_bundle_scratch compact_bundle;
   split_leaf_scratch     split_leaf;
} trunk_task_scratch;


/*
 *-----------------------------------------------------------------------------
 * Function declarations
 *-----------------------------------------------------------------------------
 */

// clang-format off
static inline uint64               trunk_pivot_size                (trunk_handle *spl);
static inline key                  trunk_get_pivot                 (trunk_handle *spl, trunk_node *node, uint16 pivot_no);
static inline trunk_pivot_data    *trunk_get_pivot_data            (trunk_handle *spl, trunk_node *node, uint16 pivot_no);
static inline uint16               trunk_find_pivot                (trunk_handle *spl, trunk_node *node, key target, lookup_type comp);
platform_status                    trunk_add_pivot                 (trunk_handle *spl, trunk_node *parent, trunk_node *child, uint16 pivot_no);
static inline uint16               trunk_num_children              (trunk_handle *spl, trunk_node *node);
static inline uint16               trunk_num_pivot_keys            (trunk_handle *spl, trunk_node *node);
static inline void                 trunk_set_num_pivot_keys        (trunk_handle *spl, trunk_node *node, uint16 num_pivot_keys);
static inline void                 trunk_inc_num_pivot_keys        (trunk_handle *spl, trunk_node *node);
static inline key                  trunk_max_key                   (trunk_handle *spl, trunk_node *node);
static inline key                  trunk_min_key                   (trunk_handle *spl, trunk_node *node);
static inline uint64               trunk_pivot_num_tuples          (trunk_handle *spl, trunk_node *node, uint16 pivot_no);
static inline uint64               trunk_pivot_kv_bytes            (trunk_handle *spl, trunk_node *node, uint16 pivot_no);
static inline void                 trunk_pivot_branch_tuple_counts (trunk_handle *spl, trunk_node  *node, uint16 pivot_no, uint16 branch_no, uint64 *num_tuples, uint64 *num_kv_bytes);
void                               trunk_pivot_recount_num_tuples_and_kv_bytes  (trunk_handle *spl, trunk_node *node, uint64 pivot_no);
static inline bool                 trunk_has_vacancy               (trunk_handle *spl, trunk_node *node, uint16 num_new_branches);
static inline uint16               trunk_add_bundle_number         (trunk_handle *spl, uint16 start, uint16 end);
static inline uint16               trunk_subtract_bundle_number    (trunk_handle *spl, uint16 start, uint16 end);
static inline trunk_bundle        *trunk_get_bundle                (trunk_handle *spl, trunk_node *node, uint16 bundle_no);
static inline uint16               trunk_get_new_bundle            (trunk_handle *spl, trunk_node *node);
static inline uint16               trunk_bundle_start_branch       (trunk_handle *spl, trunk_node *node, trunk_bundle *bundle);
static inline uint16               trunk_start_bundle              (trunk_handle *spl, trunk_node *node);
static inline uint16               trunk_inc_start_bundle          (trunk_handle *spl, trunk_node *node);
static inline uint16               trunk_end_bundle                (trunk_handle *spl, trunk_node *node);
static inline uint16               trunk_bundle_clear_subbundles   (trunk_handle *spl, trunk_node *node, trunk_bundle *bundle);
static inline uint16               trunk_add_subbundle_number      (trunk_handle *spl, uint16 start, uint16 end);
static inline uint16               trunk_subtract_subbundle_number (trunk_handle *spl, uint16 start, uint16 end);
static inline uint16               trunk_end_subbundle             (trunk_handle *spl, trunk_node *node);
static inline uint16               trunk_end_sb_filter             (trunk_handle *spl, trunk_node *node);
static inline trunk_branch        *trunk_get_branch                (trunk_handle *spl, trunk_node *node, uint32 k);
static inline trunk_branch        *trunk_get_new_branch            (trunk_handle *spl, trunk_node *node);
static inline uint16               trunk_start_branch              (trunk_handle *spl, trunk_node *node);
static inline uint16               trunk_end_branch                (trunk_handle *spl, trunk_node *node);
static inline uint16               trunk_start_frac_branch         (trunk_handle *spl, trunk_node *node);
static inline void                 trunk_set_start_frac_branch     (trunk_handle *spl, trunk_node *node, uint16 branch_no);
static inline uint16               trunk_branch_count              (trunk_handle *spl, trunk_node *node);
static inline bool                 trunk_branch_valid              (trunk_handle *spl, trunk_node *node, uint64 branch_no);
static inline bool                 trunk_branch_live               (trunk_handle *spl, trunk_node *node, uint64 branch_no);
static inline bool                 trunk_branch_live_for_pivot     (trunk_handle *spl, trunk_node *node, uint64 branch_no, uint16 pivot_no);
static inline bool                 trunk_branch_is_whole           (trunk_handle *spl, trunk_node *node, uint64 branch_no);
trunk_bundle *                     trunk_flush_into_bundle         (trunk_handle *spl, trunk_node *parent, trunk_node *child, trunk_pivot_data *pdata, trunk_compact_bundle_req *req);
void                               trunk_replace_bundle_branches   (trunk_handle *spl, trunk_node *node, trunk_branch *new_branch, trunk_compact_bundle_req *req);
static inline uint16               trunk_add_branch_number         (trunk_handle *spl, uint16 branch_no, uint16 offset);
static inline uint16               trunk_subtract_branch_number    (trunk_handle *spl, uint16 branch_no, uint16 offset);
static inline void                 trunk_dec_ref                   (trunk_handle *spl, trunk_branch *branch, bool is_memtable);
static inline void                 trunk_zap_branch_range          (trunk_handle *spl, trunk_branch *branch, key start_key, key end_key, page_type type);
static inline void                 trunk_inc_intersection          (trunk_handle *spl, trunk_branch *branch, key target, bool is_memtable);
void                               trunk_memtable_flush_virtual    (void *arg, uint64 generation);
platform_status                    trunk_memtable_insert           (trunk_handle *spl, key tuple_key, message data);
void                               trunk_bundle_build_filters      (void *arg, void *scratch);
static inline void                 trunk_inc_filter                (trunk_handle *spl, routing_filter *filter);
static inline void                 trunk_dec_filter                (trunk_handle *spl, routing_filter *filter);
void                               trunk_compact_bundle            (void *arg, void *scratch);
platform_status                    trunk_flush                     (trunk_handle *spl, trunk_node *parent, trunk_pivot_data *pdata, bool is_space_rec);
platform_status                    trunk_flush_fullest             (trunk_handle *spl, trunk_node *node);
static inline bool                 trunk_needs_split               (trunk_handle *spl, trunk_node *node);
void                               trunk_split_leaf                (trunk_handle *spl, trunk_node *parent, trunk_node *leaf, uint16 child_idx);
void                               trunk_split_index               (trunk_handle *spl, trunk_node *parent, trunk_node *child, uint16 pivot_no, trunk_compact_bundle_req *req);
int                                trunk_split_root                (trunk_handle *spl, trunk_node *root);
void                               trunk_print                     (platform_log_handle *log_handle, trunk_handle *spl);
void                               trunk_print_node                (platform_log_handle *log_handle, trunk_handle *spl, uint64 addr);
static void                        trunk_print_pivots              (platform_log_handle *log_handle, trunk_handle *spl, trunk_node *node);
static void                        trunk_print_branches_and_bundles(platform_log_handle *log_handle, trunk_handle *spl, trunk_node *node);
static void                        trunk_btree_skiperator_init     (trunk_handle *spl, trunk_btree_skiperator *skip_itor, trunk_node *node, uint16 branch_idx, key_buffer pivots[static TRUNK_MAX_PIVOTS]);
void                               trunk_btree_skiperator_get_curr (iterator *itor, key *curr_key, message *data);
platform_status                    trunk_btree_skiperator_advance  (iterator *itor);
platform_status                    trunk_btree_skiperator_at_end   (iterator *itor, bool *at_end);
void                               trunk_btree_skiperator_print    (iterator *itor);
void                               trunk_btree_skiperator_deinit   (trunk_handle *spl, trunk_btree_skiperator *skip_itor);
bool                               trunk_verify_node               (trunk_handle *spl, trunk_node *node);
void                               trunk_maybe_reclaim_space       (trunk_handle *spl);
const static iterator_ops trunk_btree_skiperator_ops = {
   .get_curr = trunk_btree_skiperator_get_curr,
   .at_end   = trunk_btree_skiperator_at_end,
   .advance  = trunk_btree_skiperator_advance,
   .print    = trunk_btree_skiperator_print,
};

// clang-format on

static inline data_config *
trunk_data_config(trunk_handle *spl)
{
   return spl->cfg.data_cfg;
}

static inline uint64
trunk_page_size(const trunk_config *cfg)
{
   return cache_config_page_size(cfg->cache_cfg);
}

static inline uint64
trunk_extent_size(const trunk_config *cfg)
{
   return cache_config_extent_size(cfg->cache_cfg);
}

static inline uint64
trunk_pages_per_extent(const trunk_config *cfg)
{
   return cache_config_pages_per_extent(cfg->cache_cfg);
}

static inline uint16
trunk_tree_height(trunk_handle *spl)
{
   trunk_node root;
   trunk_node_get(spl->cc, spl->root_addr, &root);
   uint16 tree_height = trunk_node_height(&root);
   trunk_node_unget(spl->cc, &root);
   return tree_height;
}

/*
 *-----------------------------------------------------------------------------
 * Super block functions
 *-----------------------------------------------------------------------------
 */
void
trunk_set_super_block(trunk_handle *spl,
                      bool          is_checkpoint,
                      bool          is_unmount,
                      bool          is_create)
{
   uint64             super_addr;
   page_handle       *super_page;
   trunk_super_block *super;
   uint64             wait = 1;
   platform_status    rc;

   if (is_create) {
      rc = allocator_alloc_super_addr(spl->al, spl->id, &super_addr);
   } else {
      rc = allocator_get_super_addr(spl->al, spl->id, &super_addr);
   }
   platform_assert_status_ok(rc);
   super_page = cache_get(spl->cc, super_addr, TRUE, PAGE_TYPE_SUPERBLOCK);
   while (!cache_try_claim(spl->cc, super_page)) {
      platform_sleep_ns(wait);
      wait *= 2;
   }
   wait = 1;
   cache_lock(spl->cc, super_page);

   super            = (trunk_super_block *)super_page->data;
   super->root_addr = spl->root_addr;
   super->meta_tail = mini_meta_tail(&spl->mini);
   if (spl->cfg.use_log) {
      super->log_addr      = log_addr(spl->log);
      super->log_meta_addr = log_meta_addr(spl->log);
   }
   super->timestamp    = platform_get_real_time();
   super->checkpointed = is_checkpoint;
   super->unmounted    = is_unmount;
   super->checksum =
      platform_checksum128(super,
                           sizeof(trunk_super_block) - sizeof(checksum128),
                           TRUNK_SUPER_CSUM_SEED);

   cache_mark_dirty(spl->cc, super_page);
   cache_unlock(spl->cc, super_page);
   cache_unclaim(spl->cc, super_page);
   cache_unget(spl->cc, super_page);
   cache_page_sync(spl->cc, super_page, TRUE, PAGE_TYPE_SUPERBLOCK);
}

trunk_super_block *
trunk_get_super_block_if_valid(trunk_handle *spl, page_handle **super_page)
{
   uint64             super_addr;
   trunk_super_block *super;

   platform_status rc = allocator_get_super_addr(spl->al, spl->id, &super_addr);
   platform_assert_status_ok(rc);
   *super_page = cache_get(spl->cc, super_addr, TRUE, PAGE_TYPE_SUPERBLOCK);
   super       = (trunk_super_block *)(*super_page)->data;

   if (!platform_checksum_is_equal(
          super->checksum,
          platform_checksum128(super,
                               sizeof(trunk_super_block) - sizeof(checksum128),
                               TRUNK_SUPER_CSUM_SEED)))
   {
      cache_unget(spl->cc, *super_page);
      *super_page = NULL;
      return NULL;
   }

   return super;
}

void
trunk_release_super_block(trunk_handle *spl, page_handle *super_page)
{
   cache_unget(spl->cc, super_page);
}

/*
 *-----------------------------------------------------------------------------
 * Higher-level Branch and Bundle Functions
 *-----------------------------------------------------------------------------
 */
uint64
trunk_hdr_size()
{
   return sizeof(trunk_hdr);
}

/*
 * The logical branch count is the number of branches the node would have if
 * all compactions completed. This is the number of whole branches plus the
 * number of bundles.
 */
static inline uint16
trunk_logical_branch_count(trunk_handle *spl, trunk_node *node)
{
   // whole branches
   uint16 num_branches = trunk_subtract_branch_number(
      spl, node->hdr->start_frac_branch, node->hdr->start_branch);
   // bundles
   uint16 num_bundles = trunk_subtract_bundle_number(
      spl, node->hdr->end_bundle, node->hdr->start_bundle);
   return num_branches + num_bundles;
}

/*
 * A node is full if either it has too many tuples or if it has too many
 * logical branches.
 */
static inline bool
trunk_node_is_full(trunk_handle *spl, trunk_node *node)
{
   uint64 num_kv_bytes = 0;
   if (trunk_logical_branch_count(spl, node) > spl->cfg.max_branches_per_node) {
      return TRUE;
   }
   for (uint16 i = 0; i < trunk_num_children(spl, node); i++) {
      num_kv_bytes += trunk_pivot_kv_bytes(spl, node, i);
   }
   return num_kv_bytes > spl->cfg.max_kv_bytes_per_node;
}

bool
trunk_for_each_subtree(trunk_handle *spl, uint64 addr, node_fn func, void *arg)
{
   // func may be deallocation, so first apply to subtree
   trunk_node node;
   trunk_node_get(spl->cc, addr, &node);
   if (!trunk_node_is_leaf(&node)) {
      uint16 num_children = trunk_num_children(spl, &node);
      for (uint16 pivot_no = 0; pivot_no < num_children; pivot_no++) {
         trunk_pivot_data *pdata = trunk_get_pivot_data(spl, &node, pivot_no);
         bool              succeeded_on_subtree =
            trunk_for_each_subtree(spl, pdata->addr, func, arg);
         if (!succeeded_on_subtree) {
            goto failed_on_subtree;
         }
      }
   }
   trunk_node_unget(spl->cc, &node);
   return func(spl, addr, arg);

failed_on_subtree:
   trunk_node_unget(spl->cc, &node);
   return FALSE;
}

/*
 * trunk_for_each_node() is an iterator driver function to walk through all
 * nodes in a Splinter tree, and to execute the work-horse 'func' function on
 * each node.
 *
 * Returns: TRUE, if 'func' was successful on all nodes. FALSE, otherwise.
 */
bool
trunk_for_each_node(trunk_handle *spl, node_fn func, void *arg)
{
   return trunk_for_each_subtree(spl, spl->root_addr, func, arg);
}

static inline btree_config *
trunk_btree_config(trunk_handle *spl)
{
   return &spl->cfg.btree_cfg;
}

/*
 * Copies <node> into a newly allocated node <node_copy>.
 */
static inline void
trunk_node_copy(trunk_handle *spl, trunk_node *node, trunk_node *node_copy)
{
   trunk_alloc(spl->cc, &spl->mini, trunk_node_height(node), node_copy);
   memmove(node_copy->hdr, node->hdr, trunk_page_size(&spl->cfg));
   trunk_default_log_if_enabled(
      spl, "Node copy %lu -> %lu\n", node->addr, node_copy->addr);
}

/*
 * Makes a copy of the child indicated by pdata and replaces the parent's
 * pointer with one to the new child. Returns the new child's page_handle *.
 */
static inline void
trunk_copy_node_and_add_to_parent(trunk_handle     *spl,    // IN
                                  trunk_node       *parent, // IN
                                  trunk_pivot_data *pdata,  // IN
                                  trunk_node       *new_child)    // OUT
{
   trunk_node old_child;
   trunk_node_get(spl->cc, pdata->addr, &old_child);
   trunk_node_copy(spl, &old_child, new_child);
   trunk_node_unget(spl->cc, &old_child);
   pdata->addr = new_child->addr;
}

/*
 *-----------------------------------------------------------------------------
 * Trunk Root Access
 *
 * The root node must be accessed using trunk_root_get,
 * trunk_root_get_by_key_and_height, trunk_claim_and_copy_root or
 * trunk_copy_path_by_key_and_height
 *-----------------------------------------------------------------------------
 */

/*
 *-----------------------------------------------------------------------------
 * Fetch the latest copy of the root
 *
 * The copy is guaranteed to be the latest at some time during the call
 * duration, but may be out of date after return.
 */
static inline void
trunk_root_get(trunk_handle *spl, trunk_node *root)
{
   platform_batch_rwlock_get(&spl->trunk_root_lock, TRUNK_ROOT_LOCK_IDX);
   trunk_node_get(spl->cc, spl->root_addr, root);
   platform_batch_rwlock_unget(&spl->trunk_root_lock, TRUNK_ROOT_LOCK_IDX);
}

/*
 *-----------------------------------------------------------------------------
 * Fetch Trunk Nodes By Key and Height
 *
 * Returns the node whose key range contains key at height height. Returns an
 * error if no such node exists, which should only happen when height >
 * height(root);
 *-----------------------------------------------------------------------------
 */

platform_status
trunk_node_get_by_key_and_height_from_root(trunk_handle *spl,    // IN
                                           key           target, // IN
                                           uint16        height, // IN
                                           trunk_node   *root,   // IN
                                           trunk_node   *out_node) // OUT
{
   trunk_node node        = *root;
   uint16     root_height = trunk_node_height(root);
   if (root_height < height) {
      goto error;
   }
   for (uint16 h = root_height; h > height; h--) {
      debug_assert(trunk_node_height(&node) == h);
      uint16 pivot_no =
         trunk_find_pivot(spl, &node, target, less_than_or_equal);
      debug_assert(pivot_no < trunk_num_children(spl, &node));
      trunk_pivot_data *pdata = trunk_get_pivot_data(spl, &node, pivot_no);
      trunk_node        child;
      trunk_node_get(spl->cc, pdata->addr, &child);
      trunk_node_unget(spl->cc, &node);
      node = child;
   }

   debug_assert(trunk_node_height(&node) == height);
   debug_assert(trunk_key_compare(spl, trunk_min_key(spl, &node), target) <= 0);
   debug_assert(trunk_key_compare(spl, target, trunk_max_key(spl, &node)) < 0);

   *out_node = node;
   return STATUS_OK;

error:
   return STATUS_BAD_PARAM;
}

platform_status
trunk_node_get_by_key_and_height(trunk_handle *spl,    // IN
                                 key           target, // IN
                                 uint16        height, // IN
                                 trunk_node   *out_node) // OUT
{
   trunk_node root;
   trunk_root_get(spl, &root);
   uint16 root_height = trunk_node_height(&root);
   if (height > root_height) {
      goto error;
   }

   return trunk_node_get_by_key_and_height_from_root(
      spl, target, height, &root, out_node);

error:
   trunk_node_unget(spl->cc, &root);
   return STATUS_BAD_PARAM;
}

/*
 *-----------------------------------------------------------------------------
 * Helper functions to control the root lock
 *-----------------------------------------------------------------------------
 */

static inline void
trunk_root_claim(trunk_handle *spl)
{
   platform_batch_rwlock_claim(&spl->trunk_root_lock, TRUNK_ROOT_LOCK_IDX);
}


static inline void
trunk_root_lock(trunk_handle *spl)
{
   platform_batch_rwlock_lock(&spl->trunk_root_lock, TRUNK_ROOT_LOCK_IDX);
}

static inline void
trunk_root_unlock(trunk_handle *spl)
{
   platform_batch_rwlock_unlock(&spl->trunk_root_lock, TRUNK_ROOT_LOCK_IDX);
}

static inline void
trunk_root_unclaim(trunk_handle *spl)
{
   platform_batch_rwlock_unclaim(&spl->trunk_root_lock, TRUNK_ROOT_LOCK_IDX);
}

/*
 *-----------------------------------------------------------------------------
 * Returns a copy of the root node with a *claim*
 *
 * Must be followed by a call to trunk_update_claimed_root, which makes the
 * copy the new root and releases all locks.
 *-----------------------------------------------------------------------------
 */
void
trunk_claim_and_copy_root(trunk_handle *spl,      // IN
                          trunk_node   *new_root, // OUT
                          uint64       *old_root_addr)  // OUT
{
   trunk_root_claim(spl);
   trunk_node root;
   // Safe because we have the claim
   trunk_node_get(spl->cc, spl->root_addr, &root);
   *old_root_addr = spl->root_addr;
   trunk_node_copy(spl, &root, new_root);
   trunk_node_unget(spl->cc, &root);
}

/*
 *-----------------------------------------------------------------------------
 * Update claimed root
 *
 * Switches in the given new root and releases the trunk root lock.
 *
 * Must be preceded with a call to trunk_claim_and_copy_root.
 *-----------------------------------------------------------------------------
 */
void
trunk_update_claimed_root(trunk_handle *spl,    // IN
                          trunk_node   *new_root) // IN
{
   trunk_root_lock(spl);
   spl->root_addr = new_root->addr;
   trunk_root_unlock(spl);
   trunk_root_unclaim(spl);
}

/*
 *-----------------------------------------------------------------------------
 * Update claimed root and release locks.
 *
 * Switches in the given new root and releases all locks (root lock and the
 * node locks on the root).
 *
 * Must be preceded with a call to trunk_claim_and_copy_root.
 *-----------------------------------------------------------------------------
 */
void
trunk_update_claimed_root_and_unlock(trunk_handle *spl,    // IN
                                     trunk_node   *new_root) // IN
{
   trunk_update_claimed_root(spl, new_root);

   trunk_node_unlock(spl->cc, new_root);
   trunk_node_unclaim(spl->cc, new_root);
   trunk_node_unget(spl->cc, new_root);
}


/*
 *-----------------------------------------------------------------------------
 * Copy the path from the root to the node at given height whose key range
 * contains key.
 *
 * Returns the address of the new root in out_root_addr.
 *
 * Switches in the new root and releases all locks except for a write lock on
 * the output node.
 *-----------------------------------------------------------------------------
 */
void
trunk_copy_path_by_key_and_height(trunk_handle *spl,      // IN
                                  key           target,   // IN
                                  uint16        height,   // IN
                                  trunk_node   *out_node, // OUT
                                  uint64       *old_root_addr)  // OUT
{
   trunk_node node;
   trunk_claim_and_copy_root(spl, &node, old_root_addr);
   // Note we still hold a writelock on the new root
   trunk_update_claimed_root(spl, &node);
   uint16 root_height = trunk_node_height(&node);

   for (uint16 h = root_height; h > height; h--) {
      debug_assert(trunk_node_height(&node) == h);
      uint16 pivot_no =
         trunk_find_pivot(spl, &node, target, less_than_or_equal);
      debug_assert(pivot_no < trunk_num_children(spl, &node));
      trunk_pivot_data *pdata = trunk_get_pivot_data(spl, &node, pivot_no);
      trunk_node        child;
      trunk_copy_node_and_add_to_parent(spl, &node, pdata, &child);
      // Hold a writelock on the child
      trunk_node_unlock(spl->cc, &node);
      trunk_node_unclaim(spl->cc, &node);
      trunk_node_unget(spl->cc, &node);
      node = child;
   }

   debug_assert(trunk_node_height(&node) == height);
   debug_assert(trunk_key_compare(spl, trunk_min_key(spl, &node), target) <= 0);
   debug_assert(trunk_key_compare(spl, target, trunk_max_key(spl, &node)) < 0);

   *out_node = node;
}

/*
 *-----------------------------------------------------------------------------
 * Circular Buffer Arithmetic
 *
 *       X_add and X_sub add or subtract the offset in the arithmetic of the
 *       circular buffer for X.
 *
 *       X_in_range returns TRUE if the given index is in the range [start,
 *       end] in the circular buffer for X.
 *-----------------------------------------------------------------------------
 */

static inline uint16
trunk_add_branch_number(trunk_handle *spl, uint16 branch_no, uint16 offset)
{
   return (branch_no + offset) % spl->cfg.hard_max_branches_per_node;
}

static inline uint16
trunk_subtract_branch_number(trunk_handle *spl, uint16 branch_no, uint16 offset)
{
   return (branch_no + spl->cfg.hard_max_branches_per_node - offset)
          % spl->cfg.hard_max_branches_per_node;
}

static inline bool
trunk_branch_in_range(trunk_handle *spl,
                      uint16        branch_no,
                      uint16        start,
                      uint16        end)
{
   return trunk_subtract_branch_number(spl, branch_no, start)
          < trunk_subtract_branch_number(spl, end, start);
}

static inline uint16
trunk_add_bundle_number(trunk_handle *spl, uint16 start, uint16 end)
{
   return (start + end) % TRUNK_MAX_BUNDLES;
}

static inline uint16
trunk_subtract_bundle_number(trunk_handle *spl, uint16 start, uint16 end)
{
   return (start + TRUNK_MAX_BUNDLES - end) % TRUNK_MAX_BUNDLES;
}

static inline bool
trunk_bundle_in_range(trunk_handle *spl,
                      uint16        bundle_no,
                      uint16        start,
                      uint16        end)
{
   return trunk_subtract_bundle_number(spl, bundle_no, start)
          < trunk_subtract_bundle_number(spl, end, start);
}

static inline uint16
trunk_add_subbundle_number(trunk_handle *spl, uint16 start, uint16 end)
{
   return (start + end) % TRUNK_MAX_SUBBUNDLES;
}

static inline uint16
trunk_subtract_subbundle_number(trunk_handle *spl, uint16 start, uint16 end)
{
   return (start + TRUNK_MAX_SUBBUNDLES - end) % TRUNK_MAX_SUBBUNDLES;
}

static inline uint16
trunk_add_subbundle_filter_number(trunk_handle *spl, uint16 start, uint16 end)
{
   return (start + end) % TRUNK_MAX_SUBBUNDLE_FILTERS;
}

static inline uint16
trunk_subtract_subbundle_filter_number(trunk_handle *spl,
                                       uint16        start,
                                       uint16        end)
{
   return (start + TRUNK_MAX_SUBBUNDLE_FILTERS - end)
          % TRUNK_MAX_SUBBUNDLE_FILTERS;
}

/*
 *-----------------------------------------------------------------------------
 * Pivot functions
 *-----------------------------------------------------------------------------
 */

/*
 * A pivot consists of cfg.key_size bytes of space for the pivot key, followed
 * by a struct trunk_pivot_data. Return the total size of a pivot.
 */
uint64
trunk_pivot_size(trunk_handle *spl)
{
   return sizeof(trunk_pivot_data) + trunk_max_key_size(spl);
}

static inline trunk_pivot_data *
trunk_get_pivot_data(trunk_handle *spl, trunk_node *node, uint16 pivot_no)
{
   return (trunk_pivot_data *)(((char *)node->hdr) + sizeof(*node->hdr)
                               + pivot_no * trunk_pivot_size(spl));
}

static inline key
trunk_get_pivot(trunk_handle *spl, trunk_node *node, uint16 pivot_no)
{
   platform_assert((pivot_no < spl->cfg.max_pivot_keys),
                   "pivot_no = %d, cfg.max_pivot_keys = %lu",
                   pivot_no,
                   spl->cfg.max_pivot_keys);
   trunk_pivot_data *pdata = trunk_get_pivot_data(spl, node, pivot_no);
   return ondisk_key_to_key(&pdata->pivot);
}

static inline void
trunk_set_pivot(trunk_handle *spl,
                trunk_node   *node,
                uint16        pivot_no,
                key           pivot_key)
{
   debug_assert(pivot_no < trunk_num_pivot_keys(spl, node));

   trunk_pivot_data *pdata = trunk_get_pivot_data(spl, node, pivot_no);
   copy_key_to_ondisk_key(&pdata->pivot, pivot_key);

   // debug asserts (should be optimized away)
   if (pivot_no != 0) {
      debug_only key pred_pivot = trunk_get_pivot(spl, node, pivot_no - 1);
      debug_assert(trunk_key_compare(spl, pred_pivot, pivot_key) < 0);
   }
   if (pivot_no < trunk_num_children(spl, node)) {
      debug_only key succ_pivot = trunk_get_pivot(spl, node, pivot_no + 1);
      debug_assert(trunk_key_compare(spl, pivot_key, succ_pivot) < 0);
   }
}

static inline void
trunk_set_initial_pivots(trunk_handle *spl, trunk_node *node)
{
   trunk_set_num_pivot_keys(spl, node, 2);

   trunk_pivot_data *pdata = trunk_get_pivot_data(spl, node, 0);
   ZERO_CONTENTS(pdata);
   pdata->srq_idx = -1;
   copy_key_to_ondisk_key(&pdata->pivot, NEGATIVE_INFINITY_KEY);

   pdata = trunk_get_pivot_data(spl, node, 1);
   ZERO_CONTENTS(pdata);
   copy_key_to_ondisk_key(&pdata->pivot, POSITIVE_INFINITY_KEY);
}

static inline key
trunk_min_key(trunk_handle *spl, trunk_node *node)
{
   return trunk_get_pivot(spl, node, 0);
}

static inline key
trunk_max_key(trunk_handle *spl, trunk_node *node)
{
   return trunk_get_pivot(spl, node, trunk_num_children(spl, node));
}

static inline uint64
trunk_pivot_generation(trunk_handle *spl, trunk_node *node)
{
   return node->hdr->pivot_generation;
}

static inline uint64
trunk_inc_pivot_generation(trunk_handle *spl, trunk_node *node)
{
   return node->hdr->pivot_generation++;
}

static inline void
trunk_set_pivot_data_new_root(trunk_handle *spl,
                              trunk_node   *node,
                              uint64        child_addr)
{
   debug_assert(trunk_node_height(node) != 0);
   trunk_pivot_data *pdata = trunk_get_pivot_data(spl, node, 0);

   pdata->addr                = child_addr;
   pdata->num_tuples_whole    = 0;
   pdata->num_kv_bytes_whole  = 0;
   pdata->num_tuples_bundle   = 0;
   pdata->num_kv_bytes_bundle = 0;
   pdata->start_branch        = trunk_start_branch(spl, node);
   pdata->start_bundle        = trunk_end_bundle(spl, node);
   ZERO_STRUCT(pdata->filter);
}

static inline void
trunk_init_pivot_data_from_pred(trunk_handle *spl,
                                trunk_node   *node,
                                uint16        pivot_no,
                                uint64        child_addr,
                                key           new_pivot)
{
   debug_assert(trunk_node_height(node) != 0);
   debug_assert(pivot_no != 0);
   trunk_pivot_data *pdata      = trunk_get_pivot_data(spl, node, pivot_no);
   trunk_pivot_data *pred_pdata = trunk_get_pivot_data(spl, node, pivot_no - 1);

   memmove(pdata, pred_pdata, sizeof(*pdata));
   pdata->addr                = child_addr;
   pdata->num_tuples_whole    = 0;
   pdata->num_kv_bytes_whole  = 0;
   pdata->num_tuples_bundle   = 0;
   pdata->num_kv_bytes_bundle = 0;
   copy_key_to_ondisk_key(&pdata->pivot, new_pivot);
   platform_assert(pdata->srq_idx == -1);

   pred_pdata->generation = trunk_inc_pivot_generation(spl, node);
}

// Return the start branch number for the pivot_no'th pivot entry
static inline uint16
trunk_pivot_start_branch(trunk_handle *spl, trunk_node *node, uint16 pivot_no)
{
   trunk_pivot_data *pdata = trunk_get_pivot_data(spl, node, pivot_no);
   return pdata->start_branch;
}

static inline uint16
trunk_pivot_start_bundle(trunk_handle *spl, trunk_node *node, uint16 pivot_no)
{
   trunk_pivot_data *pdata = trunk_get_pivot_data(spl, node, pivot_no);
   return pdata->start_bundle;
}

/*
 * Used by find_pivot
 */
static inline uint32
lowerbound(uint32 size)
{
   if (size <= 1)
      return 0;
   return (8 * sizeof(uint32)) - __builtin_clz(size - 1);
}

/*
 * Used by find_pivot
 */
static inline void
trunk_update_lowerbound(uint16 *lo, uint16 *mid, int cmp, lookup_type comp)
{
   switch (comp) {
      case less_than:
      case greater_than_or_equal:
         if (cmp < 0)
            *lo = *mid;
         break;
      case less_than_or_equal:
      case greater_than:
         if (cmp <= 0)
            *lo = *mid;
         break;
      default:
         platform_assert(0);
   }
}

/*
 * find_pivot performs a binary search for the extremal pivot that satisfies
 * comp, e.g. if comp == greater_than, find_pivot finds the smallest pivot
 * which is greater than key. It returns the found pivot's index.
 */
static inline uint16
trunk_find_pivot(trunk_handle *spl,
                 trunk_node   *node,
                 key           target,
                 lookup_type   comp)
{
   debug_assert(node != NULL);
   uint16 lo_idx = 0, mid_idx;
   uint32 i;
   int    cmp;
   uint32 size = trunk_num_children(spl, node);

   if (size == 0) {
      return 0;
   }

   if (size == 1) {
      cmp = trunk_key_compare(spl, trunk_get_pivot(spl, node, 0), target);
      switch (comp) {
         case less_than:
            debug_assert(cmp < 0);
            return 0;
         case less_than_or_equal:
            debug_assert(cmp <= 0,
                         "cmp=%d, key=%s",
                         cmp,
                         key_string(spl->cfg.data_cfg, target));
            return 0;
         case greater_than:
            return cmp > 0 ? 0 : 1;
         case greater_than_or_equal:
            return cmp >= 0 ? 0 : 1;
         default:
            platform_assert(0);
      }
   }

   // binary search for the pivot
   mid_idx = size - (1u << (lowerbound(size) - 1));
   size    = 1u << (lowerbound(size) - 1);
   cmp = trunk_key_compare(spl, trunk_get_pivot(spl, node, mid_idx), target);
   trunk_update_lowerbound(&lo_idx, &mid_idx, cmp, comp);

   for (i = lowerbound(size); i != 0; i--) {
      size /= 2;
      mid_idx = lo_idx + size;
      cmp = trunk_key_compare(spl, trunk_get_pivot(spl, node, mid_idx), target);
      trunk_update_lowerbound(&lo_idx, &mid_idx, cmp, comp);
   }

   switch (comp) {
      case less_than:
      case less_than_or_equal:
         return lo_idx;
      case greater_than:
      case greater_than_or_equal:
         return lo_idx + 1;
      default:
         platform_assert(0);
         return (0);
   }
}

/*
 * branch_live_for_pivot returns TRUE if the branch is live for the pivot and
 * FALSE otherwise.
 */
static inline bool
trunk_branch_live_for_pivot(trunk_handle *spl,
                            trunk_node   *node,
                            uint64        branch_no,
                            uint16        pivot_no)
{
   trunk_pivot_data *pdata = trunk_get_pivot_data(spl, node, pivot_no);
   return trunk_subtract_branch_number(spl, branch_no, pdata->start_branch)
          < trunk_subtract_branch_number(
             spl, node->hdr->end_branch, pdata->start_branch);
}

/*
 * branch_is_whole returns TRUE if the branch is whole and FALSE if it is
 * fractional (part of a bundle) or dead.
 */
static inline bool
trunk_branch_is_whole(trunk_handle *spl, trunk_node *node, uint64 branch_no)
{
   return trunk_subtract_branch_number(spl, branch_no, node->hdr->start_branch)
          < trunk_subtract_branch_number(
             spl, node->hdr->start_frac_branch, node->hdr->start_branch);
}

static inline void
trunk_shift_pivots(trunk_handle *spl,
                   trunk_node   *node,
                   uint16        pivot_no,
                   uint16        shift)
{
   debug_assert(trunk_node_height(node) != 0);
   debug_assert(trunk_num_pivot_keys(spl, node) + shift
                < spl->cfg.max_pivot_keys);
   debug_assert(pivot_no < trunk_num_pivot_keys(spl, node));

   trunk_pivot_data *dst_pivot =
      trunk_get_pivot_data(spl, node, pivot_no + shift);
   trunk_pivot_data *src_pivot = trunk_get_pivot_data(spl, node, pivot_no);
   uint16 pivots_to_shift      = trunk_num_pivot_keys(spl, node) - pivot_no;
   size_t bytes_to_shift       = pivots_to_shift * trunk_pivot_size(spl);
   memmove(dst_pivot, src_pivot, bytes_to_shift);
}

/*
 * add_pivot adds a pivot in parent at position pivot_no that points to child.
 */
platform_status
trunk_add_pivot(trunk_handle *spl,
                trunk_node   *parent,
                trunk_node   *child,
                uint16        pivot_no) // position of new pivot
{
   // equality is allowed, because we can be adding a pivot at the end
   platform_assert(pivot_no <= trunk_num_children(spl, parent));
   platform_assert(pivot_no != 0);

   if (trunk_num_pivot_keys(spl, parent) >= spl->cfg.max_pivot_keys) {
      // No room to add a pivot
      debug_assert(trunk_num_pivot_keys(spl, parent)
                   == spl->cfg.max_pivot_keys);
      return STATUS_LIMIT_EXCEEDED;
   }

   // move pivots in parent and add new pivot for child
   trunk_shift_pivots(spl, parent, pivot_no, 1);
   trunk_inc_num_pivot_keys(spl, parent);

   uint64 child_addr = child->addr;
   key    pivot_key  = trunk_get_pivot(spl, child, 0);
   trunk_init_pivot_data_from_pred(
      spl, parent, pivot_no, child_addr, pivot_key);

   return STATUS_OK;
}

void
trunk_add_pivot_new_root(trunk_handle *spl,
                         trunk_node   *parent,
                         trunk_node   *child)
{
   trunk_set_initial_pivots(spl, parent);
   uint64 child_addr = child->addr;
   trunk_set_pivot_data_new_root(spl, parent, child_addr);
}


/*
 * pivot_recount_num_tuples recounts num_tuples for the pivot at position
 * pivot_no using a rough count.
 *
 * Used after index splits.
 */
void
trunk_pivot_recount_num_tuples_and_kv_bytes(trunk_handle *spl,
                                            trunk_node   *node,
                                            uint64        pivot_no)
{
   trunk_pivot_data *pdata    = trunk_get_pivot_data(spl, node, pivot_no);
   pdata->num_tuples_whole    = 0;
   pdata->num_tuples_bundle   = 0;
   pdata->num_kv_bytes_whole  = 0;
   pdata->num_kv_bytes_bundle = 0;
   for (uint64 branch_no = pdata->start_branch;
        branch_no != node->hdr->end_branch;
        branch_no = trunk_add_branch_number(spl, branch_no, 1))
   {
      uint64 num_tuples;
      uint64 num_kv_bytes;
      trunk_pivot_branch_tuple_counts(
         spl, node, pivot_no, branch_no, &num_tuples, &num_kv_bytes);
      if (trunk_branch_is_whole(spl, node, branch_no)) {
         pdata->num_tuples_whole += num_tuples;
         pdata->num_kv_bytes_whole += num_kv_bytes;
      } else {
         pdata->num_tuples_bundle += num_tuples;
         pdata->num_kv_bytes_bundle += num_kv_bytes;
      }
   }
}

static inline uint64
trunk_pivot_num_tuples(trunk_handle *spl, trunk_node *node, uint16 pivot_no)
{
   trunk_pivot_data *pdata = trunk_get_pivot_data(spl, node, pivot_no);
   return pdata->num_tuples_whole + pdata->num_tuples_bundle;
}

static inline uint64
trunk_pivot_num_tuples_whole(trunk_handle *spl,
                             trunk_node   *node,
                             uint16        pivot_no)
{
   trunk_pivot_data *pdata = trunk_get_pivot_data(spl, node, pivot_no);
   return pdata->num_tuples_whole;
}

static inline uint64
trunk_pivot_num_tuples_bundle(trunk_handle *spl,
                              trunk_node   *node,
                              uint16        pivot_no)
{
   trunk_pivot_data *pdata = trunk_get_pivot_data(spl, node, pivot_no);
   return pdata->num_tuples_bundle;
}

static inline uint64
trunk_pivot_kv_bytes(trunk_handle *spl, trunk_node *node, uint16 pivot_no)
{
   trunk_pivot_data *pdata = trunk_get_pivot_data(spl, node, pivot_no);
   return pdata->num_kv_bytes_whole + pdata->num_kv_bytes_bundle;
}

static inline int64
trunk_pivot_kv_bytes_whole(trunk_handle *spl, trunk_node *node, uint16 pivot_no)
{
   trunk_pivot_data *pdata = trunk_get_pivot_data(spl, node, pivot_no);
   return pdata->num_kv_bytes_whole;
}

static inline int64
trunk_pivot_kv_bytes_bundle(trunk_handle *spl,
                            trunk_node   *node,
                            uint16        pivot_no)
{
   trunk_pivot_data *pdata = trunk_get_pivot_data(spl, node, pivot_no);
   return pdata->num_kv_bytes_bundle;
}

void
trunk_pivot_set_bundle_counts(trunk_handle *spl,
                              trunk_node   *node,
                              uint16        pivot_no,
                              uint64        num_tuples,
                              uint64        num_kv_bytes)
{
   trunk_pivot_data *pdata    = trunk_get_pivot_data(spl, node, pivot_no);
   pdata->num_tuples_bundle   = num_tuples;
   pdata->num_kv_bytes_bundle = num_kv_bytes;
}

void
trunk_pivot_clear_counts(trunk_handle *spl, trunk_node *node, uint16 pivot_no)
{
   trunk_pivot_data *pdata    = trunk_get_pivot_data(spl, node, pivot_no);
   pdata->num_tuples_whole    = 0;
   pdata->num_tuples_bundle   = 0;
   pdata->num_kv_bytes_whole  = 0;
   pdata->num_kv_bytes_bundle = 0;
}

static inline uint64
trunk_pivot_tuples_to_reclaim(trunk_handle *spl, trunk_pivot_data *pdata)
{
   uint64 tuples_in_pivot = pdata->filter.num_fingerprints;
   uint64 est_unique_tuples =
      routing_filter_estimate_unique_keys(&pdata->filter, &spl->cfg.filter_cfg);
   return tuples_in_pivot > est_unique_tuples
             ? tuples_in_pivot - est_unique_tuples
             : 0;
}

/*
 * Returns the number of whole branches which are live for the pivot
 */
static inline uint64
trunk_pivot_whole_branch_count(trunk_handle     *spl,
                               trunk_node       *node,
                               trunk_pivot_data *pdata)
{
   if (!trunk_branch_is_whole(spl, node, pdata->start_branch))
      return 0;
   return trunk_subtract_branch_number(
      spl, node->hdr->start_frac_branch, pdata->start_branch);
}

/*
 * Returns the number of bundles which are live for the pivot.
 */
static inline uint16
trunk_pivot_bundle_count(trunk_handle     *spl,
                         trunk_node       *node,
                         trunk_pivot_data *pdata)
{
   return trunk_subtract_bundle_number(
      spl, node->hdr->end_bundle, pdata->start_bundle);
}

/*
 * Returns the number of subbundles which are live for the pivot.
 */
static inline uint16
trunk_pivot_subbundle_count(trunk_handle     *spl,
                            trunk_node       *node,
                            trunk_pivot_data *pdata)
{
   uint16        pivot_start_subbundle;
   trunk_bundle *bundle;
   if (trunk_pivot_bundle_count(spl, node, pdata) == 0) {
      return 0;
   }

   bundle                = trunk_get_bundle(spl, node, pdata->start_bundle);
   pivot_start_subbundle = bundle->start_subbundle;
   return trunk_subtract_subbundle_number(
      spl, node->hdr->end_subbundle, pivot_start_subbundle);
}

static inline uint16
trunk_pivot_start_subbundle(trunk_handle     *spl,
                            trunk_node       *node,
                            trunk_pivot_data *pdata)
{
   if (pdata->start_bundle == trunk_end_bundle(spl, node)) {
      return trunk_end_subbundle(spl, node);
   }
   trunk_bundle *bundle = trunk_get_bundle(spl, node, pdata->start_bundle);
   return bundle->start_subbundle;
}

static inline uint16
trunk_pivot_end_subbundle_for_lookup(trunk_handle     *spl,
                                     trunk_node       *node,
                                     trunk_pivot_data *pdata)
{
   return trunk_subtract_subbundle_number(
      spl, trunk_pivot_start_subbundle(spl, node, pdata), 1);
}

/*
 * Returns the logical number of branches which are live for the pivot. A
 * logical branch is either a whole branch or a bundle.
 */
static inline uint16
trunk_pivot_logical_branch_count(trunk_handle     *spl,
                                 trunk_node       *node,
                                 trunk_pivot_data *pdata)
{
   return trunk_pivot_whole_branch_count(spl, node, pdata)
          + trunk_pivot_bundle_count(spl, node, pdata);
}

/*
 * pivot_needs_flush returns TRUE if the pivot has too many logical branches
 * and FALSE otherwise.
 *
 * When a node is full because it has too many logical branches, all pivots
 * with too many live logical branches must be flushed in order to reduce the
 * branch count.
 */
static inline bool
trunk_pivot_needs_flush(trunk_handle     *spl,
                        trunk_node       *node,
                        trunk_pivot_data *pdata)
{
   return trunk_pivot_logical_branch_count(spl, node, pdata)
          > spl->cfg.max_branches_per_node;
}

/*
 * Returns the number of branches which are live for the pivot.
 *
 * This counts each fractional branch independently as opposed to
 * pivot_whole_branch_count.
 */
static inline uint16
trunk_pivot_branch_count(trunk_handle     *spl,
                         trunk_node       *node,
                         trunk_pivot_data *pdata)
{
   return trunk_subtract_branch_number(
      spl, node->hdr->end_branch, pdata->start_branch);
}

static inline void
trunk_pivot_btree_tuple_counts(trunk_handle *spl,
                               trunk_node   *node,
                               uint16        pivot_no,
                               uint64        root_addr,
                               uint64       *num_tuples,
                               uint64       *num_kv_bytes)
{
   key               min_key = trunk_get_pivot(spl, node, pivot_no);
   key               max_key = trunk_get_pivot(spl, node, pivot_no + 1);
   btree_pivot_stats stats;
   btree_count_in_range(
      spl->cc, trunk_btree_config(spl), root_addr, min_key, max_key, &stats);
   *num_tuples   = stats.num_kvs;
   *num_kv_bytes = stats.key_bytes + stats.message_bytes;
}

static inline void
trunk_pivot_branch_tuple_counts(trunk_handle *spl,
                                trunk_node   *node,
                                uint16        pivot_no,
                                uint16        branch_no,
                                uint64       *num_tuples,
                                uint64       *num_kv_bytes)
{
   trunk_branch *branch = trunk_get_branch(spl, node, branch_no);
   return trunk_pivot_btree_tuple_counts(
      spl, node, pivot_no, branch->root_addr, num_tuples, num_kv_bytes);
}

debug_only static inline uint64
trunk_pivot_tuples_in_branch_slow(trunk_handle *spl,
                                  trunk_node   *node,
                                  uint16        pivot_no,
                                  uint16        branch_no)
{
   trunk_branch     *branch  = trunk_get_branch(spl, node, branch_no);
   key               min_key = trunk_get_pivot(spl, node, pivot_no);
   key               max_key = trunk_get_pivot(spl, node, pivot_no + 1);
   btree_pivot_stats stats;
   btree_count_in_range_by_iterator(spl->cc,
                                    trunk_btree_config(spl),
                                    branch->root_addr,
                                    min_key,
                                    max_key,
                                    &stats);
   return stats.num_kvs;
}

/*
 * reset_start_branch sets the trunk start branch to the smallest start branch
 * of any pivot, and resets the trunk start bundle accordingly.
 *
 * After a node flush, there may be branches and bundles in the node which are
 * no longer live for any pivot. reset_start_branch identifies these, makes
 * sure they are dereferenced and updates the values in the header.
 */
static inline void
trunk_reset_start_branch(trunk_handle *spl, trunk_node *node)
{
   uint16        start_branch = node->hdr->end_branch;
   uint16        pivot_no, branch_no, bundle_no;
   trunk_bundle *bundle;

   // find the pivot with the smallest branch and bundle
   for (pivot_no = 0; pivot_no < trunk_num_children(spl, node); pivot_no++) {
      trunk_pivot_data *pdata = trunk_get_pivot_data(spl, node, pivot_no);
      if (trunk_subtract_branch_number(
             spl, node->hdr->end_branch, pdata->start_branch)
          > trunk_subtract_branch_number(
             spl, node->hdr->end_branch, start_branch))
      {
         start_branch = pdata->start_branch;
      }
   }

   // reset the start branch (and maybe the fractional branch)
   node->hdr->start_branch = start_branch;
   if (!trunk_branch_valid(spl, node, node->hdr->start_frac_branch)) {
      node->hdr->start_frac_branch = node->hdr->start_branch;
   }

   // kill any bundles that have no live branches
   for (bundle_no = node->hdr->start_bundle; bundle_no != node->hdr->end_bundle;
        bundle_no = trunk_add_bundle_number(spl, bundle_no, 1))
   {
      bundle    = trunk_get_bundle(spl, node, bundle_no);
      branch_no = trunk_bundle_start_branch(spl, node, bundle);
      if (!trunk_branch_live(spl, node, branch_no)) {
         /*
          * either all branches in the bundle are live or none are, so in this
          * case none are
          */
         trunk_bundle_clear_subbundles(spl, node, bundle);
         trunk_inc_start_bundle(spl, node);
         trunk_default_log_if_enabled(
            spl, "node %lu evicting bundle %hu\n", node->addr, bundle_no);
      }
   }
}

/*
 * pivot_clear clears all branches and bundles from the pivot
 *
 * Used when flushing the pivot.
 */
static inline void
trunk_pivot_clear(trunk_handle *spl, trunk_node *node, trunk_pivot_data *pdata)
{
   uint16 start_branch        = pdata->start_branch;
   pdata->start_branch        = node->hdr->end_branch;
   pdata->start_bundle        = node->hdr->end_bundle;
   pdata->num_tuples_whole    = 0;
   pdata->num_tuples_bundle   = 0;
   pdata->num_kv_bytes_whole  = 0;
   pdata->num_kv_bytes_bundle = 0;
   pdata->srq_idx             = -1;
   if (start_branch == node->hdr->start_branch) {
      trunk_reset_start_branch(spl, node);
   }
   pdata->filter.addr             = 0;
   pdata->filter.meta_head        = 0;
   pdata->filter.num_fingerprints = 0;
}

/*
 * Returns the index of the pivot with pivot data pdata.
 */
static inline uint16
trunk_pdata_to_pivot_index(trunk_handle     *spl,
                           trunk_node       *node,
                           trunk_pivot_data *pdata)
{
   uint64 byte_difference =
      (char *)pdata - (char *)trunk_get_pivot_data(spl, node, 0);
   debug_assert(byte_difference % trunk_pivot_size(spl) == 0);
   return byte_difference / trunk_pivot_size(spl);
}

/*
 * Returns the number of children of the node
 */
static inline uint16
trunk_num_children(trunk_handle *spl, trunk_node *node)
{
   debug_assert(node->hdr->num_pivot_keys >= 2);
   return node->hdr->num_pivot_keys - 1;
}

/*
 * Returns the number of pivot keys in the node. This is equal to the number of
 * children + 1 for the upper bound pivot key.
 */
static inline uint16
trunk_num_pivot_keys(trunk_handle *spl, trunk_node *node)
{
   debug_assert(node->hdr->num_pivot_keys >= 2);
   return node->hdr->num_pivot_keys;
}

static inline void
trunk_set_num_pivot_keys(trunk_handle *spl,
                         trunk_node   *node,
                         uint16        num_pivot_keys)
{
   debug_assert(num_pivot_keys >= 2);
   debug_assert(num_pivot_keys <= spl->cfg.max_pivot_keys);
   node->hdr->num_pivot_keys = num_pivot_keys;
}

static inline void
trunk_inc_num_pivot_keys(trunk_handle *spl, trunk_node *node)
{
   debug_assert(node->hdr->num_pivot_keys >= 2);
   node->hdr->num_pivot_keys++;
   debug_assert(node->hdr->num_pivot_keys <= spl->cfg.max_pivot_keys);
}


/*
 *-----------------------------------------------------------------------------
 * Bundle functions
 *-----------------------------------------------------------------------------
 */

/*
 * Returns TRUE if the bundle is live in the node and FALSE otherwise.
 */
static inline bool
trunk_bundle_live(trunk_handle *spl, trunk_node *node, uint16 bundle_no)
{
   return trunk_bundle_in_range(spl,
                                bundle_no,
                                trunk_start_bundle(spl, node),
                                trunk_end_bundle(spl, node));
}

static inline trunk_bundle *
trunk_get_bundle(trunk_handle *spl, trunk_node *node, uint16 bundle_no)
{
   debug_assert(trunk_bundle_live(spl, node, bundle_no),
                "Attempt to get a dead bundle.\n"
                "addr: %lu, bundle_no: %u, start_bundle: %u, end_bundle: %u\n",
                node->addr,
                bundle_no,
                trunk_start_bundle(spl, node),
                trunk_end_bundle(spl, node));
   return &node->hdr->bundle[bundle_no];
}

static inline uint16
trunk_get_new_bundle(trunk_handle *spl, trunk_node *node)
{
   uint16 new_bundle_no = node->hdr->end_bundle;
   node->hdr->end_bundle =
      trunk_add_bundle_number(spl, node->hdr->end_bundle, 1);
   platform_assert((node->hdr->end_bundle != node->hdr->start_bundle),
                   "No available bundles in trunk node. "
                   "page disk_addr=%lu, end_bundle=%d, start_bundle=%d",
                   node->addr,
                   node->hdr->end_bundle,
                   node->hdr->start_bundle);
   return new_bundle_no;
}

static inline uint16
trunk_start_bundle(trunk_handle *spl, trunk_node *node)
{
   return node->hdr->start_bundle;
}

static inline uint16
trunk_end_bundle(trunk_handle *spl, trunk_node *node)
{
   return node->hdr->end_bundle;
}

static inline uint16
trunk_inc_start_bundle(trunk_handle *spl, trunk_node *node)
{
   node->hdr->start_bundle =
      trunk_add_bundle_number(spl, node->hdr->start_bundle, 1);
   return node->hdr->start_bundle;
}

static inline trunk_subbundle *
trunk_get_subbundle(trunk_handle *spl, trunk_node *node, uint16 subbundle_no)
{
   return &node->hdr->subbundle[subbundle_no];
}

static inline uint16
trunk_subbundle_no(trunk_handle *spl, trunk_node *node, trunk_subbundle *sb)
{
   return sb - trunk_get_subbundle(spl, node, 0);
}

/*
 * get_new_subbundle allocates a new subbundle in the node and returns its
 * index.
 */
static inline trunk_subbundle *
trunk_get_new_subbundle(trunk_handle *spl, trunk_node *node, uint16 num_filters)
{
   uint16 new_subbundle_no = node->hdr->end_subbundle;
   node->hdr->end_subbundle =
      trunk_add_subbundle_number(spl, node->hdr->end_subbundle, 1);
   // ALEX: Need a way to handle this better
   platform_assert(node->hdr->end_subbundle != node->hdr->start_subbundle);

   // get filters
   trunk_subbundle *sb      = trunk_get_subbundle(spl, node, new_subbundle_no);
   sb->start_filter         = trunk_end_sb_filter(spl, node);
   node->hdr->end_sb_filter = trunk_add_subbundle_filter_number(
      spl, node->hdr->end_sb_filter, num_filters);
   sb->end_filter = trunk_end_sb_filter(spl, node);
   sb->state      = SB_STATE_COMPACTED;
   return sb;
}

static inline trunk_subbundle *
trunk_leaf_get_new_subbundle_at_head(trunk_handle *spl, trunk_node *node)
{
   uint16 new_subbundle_no =
      trunk_subtract_subbundle_number(spl, node->hdr->start_subbundle, 1);
   platform_assert(new_subbundle_no != node->hdr->end_subbundle);
   node->hdr->start_subbundle = new_subbundle_no;

   // get filters
   trunk_subbundle *sb = trunk_get_subbundle(spl, node, new_subbundle_no);
   sb->end_filter      = node->hdr->start_sb_filter;
   sb->start_filter =
      trunk_subtract_subbundle_number(spl, node->hdr->start_sb_filter, 1);
   platform_assert(sb->start_filter != node->hdr->end_sb_filter);
   node->hdr->start_sb_filter = sb->start_filter;
   sb->state                  = SB_STATE_UNCOMPACTED_LEAF;
   return sb;
}

static inline routing_filter *
trunk_get_sb_filter(trunk_handle *spl, trunk_node *node, uint16 filter_no)
{
   debug_assert(filter_no < TRUNK_MAX_SUBBUNDLE_FILTERS,
                "filter_no=%u should be < TRUNK_MAX_SUBBUNDLE_FILTERS (%u)",
                filter_no,
                TRUNK_MAX_SUBBUNDLE_FILTERS);
   return &node->hdr->sb_filter[filter_no];
}

static inline uint16
trunk_start_sb_filter(trunk_handle *spl, trunk_node *node)
{
   return node->hdr->start_sb_filter;
}

static inline uint16
trunk_end_sb_filter(trunk_handle *spl, trunk_node *node)
{
   return node->hdr->end_sb_filter;
}

static inline bool
trunk_sb_filter_valid(trunk_handle *spl, trunk_node *node, uint16 filter_no)
{
   uint16 start_filter = trunk_start_sb_filter(spl, node);
   uint16 end_filter   = trunk_end_sb_filter(spl, node);
   return trunk_subtract_subbundle_filter_number(spl, filter_no, start_filter)
          <= trunk_subtract_subbundle_filter_number(
             spl, end_filter, start_filter);
}

static inline uint16
trunk_subbundle_filter_count(trunk_handle    *spl,
                             trunk_node      *node,
                             trunk_subbundle *sb)
{
   return trunk_subtract_subbundle_number(
      spl, sb->end_filter, sb->start_filter);
}

static inline uint16
trunk_bundle_filter_count(trunk_handle *spl,
                          trunk_node   *node,
                          trunk_bundle *bundle)
{
   uint16 filter_count = 0;
   for (uint16 sb_no = bundle->start_subbundle; sb_no != bundle->end_subbundle;
        sb_no        = trunk_add_subbundle_number(spl, sb_no, 1))
   {
      trunk_subbundle *sb = trunk_get_subbundle(spl, node, sb_no);
      filter_count += trunk_subbundle_filter_count(spl, node, sb);
   }
   return filter_count;
}

static inline uint16
trunk_bundle_start_filter(trunk_handle *spl,
                          trunk_node   *node,
                          trunk_bundle *bundle)
{
   uint16           sb_no = bundle->start_subbundle;
   trunk_subbundle *sb    = trunk_get_subbundle(spl, node, sb_no);
   return sb->start_filter;
}

static inline uint16
trunk_bundle_end_filter(trunk_handle *spl,
                        trunk_node   *node,
                        trunk_bundle *bundle)
{
   uint16 last_sb_no =
      trunk_subtract_subbundle_number(spl, bundle->end_subbundle, 1);
   trunk_subbundle *sb = trunk_get_subbundle(spl, node, last_sb_no);
   return sb->end_filter;
}

static inline routing_filter *
trunk_subbundle_filter(trunk_handle    *spl,
                       trunk_node      *node,
                       trunk_subbundle *sb,
                       uint16           filter_off)
{
   uint16 start_filter = sb->start_filter;
   uint16 filter_no =
      trunk_add_subbundle_filter_number(spl, start_filter, filter_off);
   debug_assert(filter_off < trunk_subbundle_filter_count(spl, node, sb));
   return trunk_get_sb_filter(spl, node, filter_no);
}

debug_only static inline uint16
trunk_subbundle_branch_count(trunk_handle    *spl,
                             trunk_node      *node,
                             trunk_subbundle *sb)
{
   return trunk_subtract_branch_number(spl, sb->end_branch, sb->start_branch);
}

static inline uint16
trunk_start_subbundle(trunk_handle *spl, trunk_node *node)
{
   return node->hdr->start_subbundle;
}

static inline uint16
trunk_end_subbundle(trunk_handle *spl, trunk_node *node)
{
   return node->hdr->end_subbundle;
}

static inline uint16
trunk_start_subbundle_for_lookup(trunk_handle *spl, trunk_node *node)
{
   return trunk_subtract_subbundle_number(
      spl, trunk_end_subbundle(spl, node), 1);
}

static inline uint16
trunk_bundle_clear_subbundles(trunk_handle *spl,
                              trunk_node   *node,
                              trunk_bundle *bundle)
{
   uint16 start_filter = trunk_bundle_start_filter(spl, node, bundle);
   uint16 end_filter   = trunk_bundle_end_filter(spl, node, bundle);
   for (uint16 filter_no = start_filter; filter_no != end_filter;
        filter_no        = trunk_add_subbundle_filter_number(spl, filter_no, 1))
   {
      routing_filter *filter = trunk_get_sb_filter(spl, node, filter_no);
      trunk_dec_filter(spl, filter);
   }
   node->hdr->start_sb_filter = end_filter;
   node->hdr->start_subbundle = bundle->end_subbundle;
   return node->hdr->start_subbundle;
}

/*
 * Removes all bundles except the given bundle.
 *
 * This function does not just clear compacted bundles into whole branches, but
 * removes bundles wholesale.
 *
 * Used in leaf splits to abort compactions in progress.
 */
static inline void
trunk_leaf_remove_bundles_except(trunk_handle *spl,
                                 trunk_node   *node,
                                 uint16        bundle_no)
{
   debug_assert(trunk_node_height(node) == 0);
   uint16 last_bundle_no = trunk_end_bundle(spl, node);
   last_bundle_no        = trunk_subtract_bundle_number(spl, last_bundle_no, 1);
   debug_assert(bundle_no == last_bundle_no);
   node->hdr->start_bundle = bundle_no;
   trunk_pivot_data *pdata = trunk_get_pivot_data(spl, node, 0);
   pdata->start_bundle     = node->hdr->start_bundle;
}

/*
 * Rebundles all branches and subbundles in a leaf into a single bundle.
 *
 * Used in leaf splits to abort compactions in progress.
 */
static inline uint16
trunk_leaf_rebundle_all_branches(trunk_handle *spl,
                                 trunk_node   *node,
                                 uint64        target_num_tuples,
                                 uint64        target_kv_bytes,
                                 bool          is_space_rec)
{
   debug_assert(trunk_node_height(node) == 0);
   uint16 bundle_no = trunk_get_new_bundle(spl, node);
   if (trunk_branch_is_whole(spl, node, trunk_start_branch(spl, node))) {
      trunk_subbundle *sb = trunk_leaf_get_new_subbundle_at_head(spl, node);
      sb->start_branch    = trunk_start_branch(spl, node);
      sb->end_branch      = trunk_start_frac_branch(spl, node);
      routing_filter   *filter = trunk_subbundle_filter(spl, node, sb, 0);
      trunk_pivot_data *pdata  = trunk_get_pivot_data(spl, node, 0);
      *filter                  = pdata->filter;
      debug_assert(filter->addr != 0);
      ZERO_STRUCT(pdata->filter);
      debug_assert(trunk_subbundle_branch_count(spl, node, sb) != 0);
   }
   trunk_bundle *bundle    = trunk_get_bundle(spl, node, bundle_no);
   bundle->num_tuples      = target_num_tuples;
   bundle->num_kv_bytes    = target_kv_bytes;
   bundle->start_subbundle = trunk_start_subbundle(spl, node);
   bundle->end_subbundle   = trunk_end_subbundle(spl, node);
   trunk_leaf_remove_bundles_except(spl, node, bundle_no);
   trunk_set_start_frac_branch(spl, node, trunk_start_branch(spl, node));
   trunk_pivot_data *pdata = trunk_get_pivot_data(spl, node, 0);
   if (!is_space_rec && pdata->srq_idx != -1
       && spl->cfg.reclaim_threshold != UINT64_MAX)
   {
      // platform_default_log("Deleting %12lu-%lu (index %lu) from SRQ\n",
      //       node->disk_addr, pdata->generation, pdata->srq_idx);
      srq_delete(&spl->srq, pdata->srq_idx);
      srq_print(&spl->srq);
      pdata->srq_idx = -1;
   }
   pdata->generation        = trunk_inc_pivot_generation(spl, node);
   pdata->num_tuples_bundle = bundle->num_tuples;
   pdata->num_tuples_whole  = 0;
   return bundle_no;
}

/*
 * Returns the index of the first branch in the bundle.
 */
static inline uint16
trunk_bundle_start_branch(trunk_handle *spl,
                          trunk_node   *node,
                          trunk_bundle *bundle)
{
   trunk_subbundle *subbundle =
      trunk_get_subbundle(spl, node, bundle->start_subbundle);
   return subbundle->start_branch;
}

/*
 * Returns the index of the successor to the last branch in the bundle.
 */
static inline uint16
trunk_bundle_end_branch(trunk_handle *spl,
                        trunk_node   *node,
                        trunk_bundle *bundle)
{
   uint16 last_subbundle_no =
      trunk_subtract_subbundle_number(spl, bundle->end_subbundle, 1);
   trunk_subbundle *subbundle =
      trunk_get_subbundle(spl, node, last_subbundle_no);
   return subbundle->end_branch;
}

/*
 * Returns the number of (by definition fractional) branches in the bundle.
 */
static inline uint16
trunk_bundle_branch_count(trunk_handle *spl,
                          trunk_node   *node,
                          trunk_bundle *bundle)
{
   return trunk_subtract_branch_number(
      spl,
      trunk_bundle_end_branch(spl, node, bundle),
      trunk_bundle_start_branch(spl, node, bundle));
}

static inline uint16
trunk_bundle_subbundle_count(trunk_handle *spl,
                             trunk_node   *node,
                             trunk_bundle *bundle)
{
   return trunk_subtract_subbundle_number(
      spl, bundle->end_subbundle, bundle->start_subbundle);
}

/*
 * Returns the number of live bundles in the node.
 */
static inline uint16
trunk_bundle_count(trunk_handle *spl, trunk_node *node)
{
   return trunk_subtract_bundle_number(
      spl, node->hdr->end_bundle, node->hdr->start_bundle);
}

/*
 * Returns the number of live subbundles in the node.
 */
static inline uint16
trunk_subbundle_count(trunk_handle *spl, trunk_node *node)
{
   return trunk_subtract_subbundle_number(
      spl, node->hdr->end_subbundle, node->hdr->start_subbundle);
}

/*
 * Returns TRUE if the bundle is valid in the node (live or == end_bundle) and
 * FALSE otherwise.
 */
static inline bool
trunk_bundle_valid(trunk_handle *spl, trunk_node *node, uint16 bundle_no)
{
   return trunk_subtract_bundle_number(spl, bundle_no, node->hdr->start_bundle)
          <= trunk_subtract_bundle_number(
             spl, node->hdr->end_bundle, node->hdr->start_bundle);
}

/*
 * Returns TRUE if the bundle is live for the pivot and FALSE otherwise
 */
static inline bool
trunk_bundle_live_for_pivot(trunk_handle *spl,
                            trunk_node   *node,
                            uint16        bundle_no,
                            uint16        pivot_no)
{
   debug_assert(pivot_no < trunk_num_children(spl, node));
   return trunk_bundle_in_range(spl,
                                bundle_no,
                                trunk_pivot_start_bundle(spl, node, pivot_no),
                                trunk_end_bundle(spl, node));
}

static inline uint16
trunk_start_frac_branch(trunk_handle *spl, trunk_node *node)
{
   return node->hdr->start_frac_branch;
}

static inline void
trunk_set_start_frac_branch(trunk_handle *spl,
                            trunk_node   *node,
                            uint16        branch_no)
{
   node->hdr->start_frac_branch = branch_no;
}

static inline void
trunk_reset_start_frac_branch(trunk_handle *spl, trunk_node *node)
{
   if (trunk_bundle_count(spl, node) == 0) {
      trunk_set_start_frac_branch(spl, node, trunk_end_branch(spl, node));
   } else {
      uint16        start_bundle = trunk_start_bundle(spl, node);
      trunk_bundle *bundle       = trunk_get_bundle(spl, node, start_bundle);
      uint16 start_frac_branch   = trunk_bundle_start_branch(spl, node, bundle);
      trunk_set_start_frac_branch(spl, node, start_frac_branch);
   }
}

static inline void
trunk_clear_bundle(trunk_handle *spl, trunk_node *node, uint16 bundle_no)
{
   platform_assert(bundle_no == trunk_start_bundle(spl, node));

   trunk_bundle *bundle = trunk_get_bundle(spl, node, bundle_no);

   trunk_bundle_clear_subbundles(spl, node, bundle);
   trunk_inc_start_bundle(spl, node);

   // update the pivot start bundles
   for (uint16 pivot_no = 0; pivot_no < trunk_num_children(spl, node);
        pivot_no++) {
      trunk_pivot_data *pdata = trunk_get_pivot_data(spl, node, pivot_no);
      if (!trunk_bundle_valid(spl, node, pdata->start_bundle)) {
         pdata->start_bundle = trunk_start_bundle(spl, node);
      }
   }

   // update the fractional start branch
   trunk_reset_start_frac_branch(spl, node);
}

static inline void
trunk_tuples_in_bundle(trunk_handle *spl,
                       trunk_node   *node,
                       trunk_bundle *bundle,
                       uint64        pivot_tuple_count[static TRUNK_MAX_PIVOTS],
                       uint64 pivot_kv_byte_count[static TRUNK_MAX_PIVOTS])
{
   // Can't ZERO_ARRAY because degerates to a uint64 *
   ZERO_CONTENTS_N(pivot_tuple_count, TRUNK_MAX_PIVOTS);
   ZERO_CONTENTS_N(pivot_kv_byte_count, TRUNK_MAX_PIVOTS);

   uint16 num_children = trunk_num_children(spl, node);
   for (uint16 branch_no = trunk_bundle_start_branch(spl, node, bundle);
        branch_no != trunk_bundle_end_branch(spl, node, bundle);
        branch_no = trunk_add_branch_number(spl, branch_no, 1))
   {
      for (uint16 pivot_no = 0; pivot_no < num_children; pivot_no++) {
         uint64 local_tuple_count;
         uint64 local_kv_byte_count;
         trunk_pivot_branch_tuple_counts(spl,
                                         node,
                                         pivot_no,
                                         branch_no,
                                         &local_tuple_count,
                                         &local_kv_byte_count);
         pivot_tuple_count[pivot_no] += local_tuple_count;
         pivot_kv_byte_count[pivot_no] += local_kv_byte_count;
      }
   }
}

static inline void
trunk_pivot_add_bundle_tuple_counts(
   trunk_handle *spl,
   trunk_node   *node,
   trunk_bundle *bundle,
   uint64        pivot_tuple_count[TRUNK_MAX_PIVOTS],
   uint64        pivot_kv_byte_count[TRUNK_MAX_PIVOTS])

{
   bundle->num_tuples  = 0;
   uint16 num_children = trunk_num_children(spl, node);
   for (uint16 pivot_no = 0; pivot_no < num_children; pivot_no++) {
      trunk_pivot_data *pdata = trunk_get_pivot_data(spl, node, pivot_no);
      pdata->num_tuples_bundle += pivot_tuple_count[pivot_no];
      bundle->num_tuples += pivot_tuple_count[pivot_no];
      pdata->num_kv_bytes_bundle += pivot_kv_byte_count[pivot_no];
      bundle->num_kv_bytes += pivot_kv_byte_count[pivot_no];
   }
}

static inline void
trunk_bundle_inc_pivot_rc(trunk_handle *spl,
                          trunk_node   *node,
                          trunk_bundle *bundle)
{
   uint16        num_children = trunk_num_children(spl, node);
   cache        *cc           = spl->cc;
   btree_config *btree_cfg    = &spl->cfg.btree_cfg;
   // Skip the first pivot, because that has been inc'd in the parent
   for (uint16 branch_no = trunk_bundle_start_branch(spl, node, bundle);
        branch_no != trunk_bundle_end_branch(spl, node, bundle);
        branch_no = trunk_add_branch_number(spl, branch_no, 1))
   {
      trunk_branch *branch = trunk_get_branch(spl, node, branch_no);
      for (uint64 pivot_no = 1; pivot_no < num_children; pivot_no++) {
         key pivot = trunk_get_pivot(spl, node, pivot_no);
         btree_inc_ref_range(cc, btree_cfg, branch->root_addr, pivot, pivot);
      }
   }
}

/*
 *-----------------------------------------------------------------------------
 * Branch functions
 *-----------------------------------------------------------------------------
 */

/*
 * Returns the number of live branches (including fractional branches).
 */
static inline uint16
trunk_branch_count(trunk_handle *spl, trunk_node *node)
{
   return trunk_subtract_branch_number(
      spl, node->hdr->end_branch, node->hdr->start_branch);
}

/*
 * has_vacancy returns TRUE unless there is not enough physical space in the
 * node to add another branch
 */
static inline bool
trunk_has_vacancy(trunk_handle *spl, trunk_node *node, uint16 num_new_branches)
{
   uint16 branch_count = trunk_branch_count(spl, node);
   uint16 max_branches = spl->cfg.hard_max_branches_per_node;
   return branch_count + num_new_branches + 1 < max_branches;
}

static inline trunk_branch *
trunk_get_branch(trunk_handle *spl, trunk_node *node, uint32 k)
{
   debug_assert(sizeof(trunk_hdr)
                   + spl->cfg.max_pivot_keys * trunk_pivot_size(spl)
                   + (k + 1) * sizeof(trunk_branch)
                < trunk_page_size(&spl->cfg));

   char *cursor = node->page->data;
   cursor += sizeof(trunk_hdr) + spl->cfg.max_pivot_keys * trunk_pivot_size(spl)
             + k * sizeof(trunk_branch);
   return (trunk_branch *)cursor;
}

/*
 * get_new_branch allocates a new branch in the node and returns a pointer to
 * it.
 */
static inline trunk_branch *
trunk_get_new_branch(trunk_handle *spl, trunk_node *node)
{
   trunk_branch *new_branch =
      trunk_get_branch(spl, node, node->hdr->end_branch);
   node->hdr->end_branch =
      trunk_add_branch_number(spl, node->hdr->end_branch, 1);
   debug_assert(node->hdr->end_branch != node->hdr->start_branch);
   return new_branch;
}

static inline uint16
trunk_branch_no(trunk_handle *spl, trunk_node *node, trunk_branch *branch)
{
   return branch - trunk_get_branch(spl, node, 0);
}

static inline uint16
trunk_start_branch(trunk_handle *spl, trunk_node *node)
{
   return node->hdr->start_branch;
}

static inline uint16
trunk_end_branch(trunk_handle *spl, trunk_node *node)
{
   return node->hdr->end_branch;
}

/*
 * branch_live checks if branch_no is live for any pivot in the node.
 */
static inline bool
trunk_branch_live(trunk_handle *spl, trunk_node *node, uint64 branch_no)
{
   return trunk_branch_in_range(
      spl, branch_no, node->hdr->start_branch, node->hdr->end_branch);
}

/*
 * branch_valid checks if branch_no is being used by any pivot or is
 * end_branch. Used to verify if a given entry is valid.
 */
static inline bool
trunk_branch_valid(trunk_handle *spl, trunk_node *node, uint64 branch_no)
{
   return trunk_subtract_branch_number(spl, branch_no, node->hdr->start_branch)
          <= trunk_subtract_branch_number(
             spl, node->hdr->end_branch, node->hdr->start_branch);
}

static inline uint64
trunk_process_generation_to_pos(trunk_handle             *spl,
                                trunk_compact_bundle_req *req,
                                uint64                    generation)
{
   uint64 pos = 0;
   while ((pos != TRUNK_MAX_PIVOTS)
          && (req->pivot_generation[pos] != generation)) {
      pos++;
   }
   return pos;
}

/*
 * trunk_garbage_collect_node_get fetches the node at the
 * given height containing the given key from the snapshot with root given by
 * old_root_addr. It performs hand-over-hand write-locking to drain readers
 * along the path.
 *
 * Returns the node with a write lock.
 */
static inline void
trunk_garbage_collect_node_get(trunk_handle             *spl,
                               uint64                    old_root_addr,
                               trunk_compact_bundle_req *req,
                               trunk_node               *out_node)
{
   uint16 height    = req->height;
   key    start_key = key_buffer_key(&req->start_key);
   /*
    * Note: don't need to acquire the trunk_root_lock here, since this is an
    * old snapshot
    */
   trunk_node node;
   trunk_node_get(spl->cc, old_root_addr, &node);
   uint16 root_height = trunk_node_height(&node);
   trunk_node_claim(spl->cc, &node);
   trunk_node_lock(spl->cc, &node);
   platform_assert(height <= root_height);

   for (uint16 h = root_height; h > height; h--) {
      debug_assert(trunk_node_height(&node) == h);
      uint16 pivot_no =
         trunk_find_pivot(spl, &node, start_key, less_than_or_equal);
      debug_assert(pivot_no < trunk_num_children(spl, &node));
      trunk_pivot_data *pdata = trunk_get_pivot_data(spl, &node, pivot_no);
      trunk_node        child;
      trunk_node_get(spl->cc, pdata->addr, &child);
      // Here is where we would deallocate the trunk node
      trunk_node_claim(spl->cc, &child);
      trunk_node_lock(spl->cc, &child);
      trunk_node_unlock(spl->cc, &node);
      trunk_node_unclaim(spl->cc, &node);
      trunk_node_unget(spl->cc, &node);
      node = child;
   }

   debug_assert(trunk_node_height(&node) == height);
   debug_assert(trunk_key_compare(spl, trunk_min_key(spl, &node), start_key)
                <= 0);
   debug_assert(trunk_key_compare(spl, start_key, trunk_max_key(spl, &node))
                < 0);

   *out_node = node;
}

/*
 * garbage_collect_bundle dereferences the branches for the specified bundle
 */
static inline void
trunk_garbage_collect_bundle(trunk_handle             *spl,
                             uint64                    old_root_addr,
                             trunk_compact_bundle_req *req)
{
   trunk_node node;
   trunk_garbage_collect_node_get(spl, old_root_addr, req, &node);

   uint16        bundle_no    = req->bundle_no;
   trunk_bundle *bundle       = trunk_get_bundle(spl, &node, bundle_no);
   uint16 bundle_start_branch = trunk_bundle_start_branch(spl, &node, bundle);
   uint16 bundle_end_branch   = trunk_bundle_end_branch(spl, &node, bundle);

   trunk_default_log_if_enabled(
      spl,
      "compact_bundle gc: addr %lu, range %s-%s, height %u, bundle %u\n",
      node.addr,
      key_string(trunk_data_config(spl), key_buffer_key(&req->start_key)),
      key_string(trunk_data_config(spl), key_buffer_key(&req->end_key)),
      req->height,
      req->bundle_no);

   uint16 num_children = trunk_num_children(spl, &node);
   for (uint16 branch_no = bundle_start_branch; branch_no != bundle_end_branch;
        branch_no        = trunk_add_branch_number(spl, branch_no, 1))
   {
      trunk_branch *branch = trunk_get_branch(spl, &node, branch_no);
      for (uint16 pivot_no = 0; pivot_no < num_children; pivot_no++) {
         if (trunk_bundle_live_for_pivot(spl, &node, bundle_no, pivot_no)) {
            key start_key = trunk_get_pivot(spl, &node, pivot_no);
            key end_key   = trunk_get_pivot(spl, &node, pivot_no + 1);
            trunk_zap_branch_range(
               spl, branch, start_key, end_key, PAGE_TYPE_BRANCH);
         }
      }
   }

   trunk_node_unlock(spl->cc, &node);
   trunk_node_unclaim(spl->cc, &node);
   trunk_node_unget(spl->cc, &node);
}

/*
 * replace_bundle_branches replaces the branches of an uncompacted bundle with
 * a newly compacted branch.
 *
 * This process is:
 * 1. add the new branch (unless replacement_branch == NULL)
 * 2. move any remaining branches to maintain a contiguous array
 * 3. adjust pivot start branches if necessary
 * 4. mark bundle as compacted and remove all by its first subbundle
 * 5. move any remaining subbundles to maintain a contiguous array (and adjust
 *    any remaining bundles to account)
 */
void
trunk_replace_bundle_branches(trunk_handle             *spl,
                              trunk_node               *node,
                              trunk_branch             *repl_branch,
                              trunk_compact_bundle_req *req)
{
   debug_assert(req->height == trunk_node_height(node));

   uint16        bundle_no    = req->bundle_no;
   trunk_bundle *bundle       = trunk_get_bundle(spl, node, bundle_no);
   uint16 bundle_start_branch = trunk_bundle_start_branch(spl, node, bundle);
   uint16 bundle_end_branch   = trunk_bundle_end_branch(spl, node, bundle);
   uint16 branch_diff         = trunk_bundle_branch_count(spl, node, bundle);
   uint16 num_children        = trunk_num_children(spl, node);

   // add new branch
   uint16 new_branch_no = UINT16_MAX;
   if (repl_branch != NULL) {
      trunk_branch *new_branch =
         trunk_get_branch(spl, node, bundle_start_branch);
      *new_branch = *repl_branch;
      branch_diff--;
      new_branch_no = trunk_branch_no(spl, node, new_branch);

      // increment the fringes of the new branch along the pivots
      uint16 num_pivot_keys = trunk_num_pivot_keys(spl, node);
      for (uint16 pivot_no = 1; pivot_no < num_pivot_keys; pivot_no++) {
         key start_key = trunk_get_pivot(spl, node, pivot_no);
         trunk_inc_intersection(spl, new_branch, start_key, FALSE);
      }

      // slice out the pivots ranges for which this branch is already dead
      for (uint16 pivot_no = 0; pivot_no < num_children; pivot_no++) {
         if (!trunk_bundle_live_for_pivot(spl, node, bundle_no, pivot_no)) {
            key start_key = trunk_get_pivot(spl, node, pivot_no);
            key end_key   = trunk_get_pivot(spl, node, pivot_no + 1);
            trunk_zap_branch_range(
               spl, new_branch, start_key, end_key, PAGE_TYPE_BRANCH);
         }
      }
   }

   // move any remaining branches to maintain a contiguous array
   for (uint16 branch_no = bundle_end_branch;
        branch_no != node->hdr->end_branch;
        branch_no = trunk_add_branch_number(spl, branch_no, 1))
   {
      uint16 dst_branch_no =
         trunk_subtract_branch_number(spl, branch_no, branch_diff);
      *trunk_get_branch(spl, node, dst_branch_no) =
         *trunk_get_branch(spl, node, branch_no);
   }

   /*
    * if the bundle has no keys, move the filters to form a contiguous array
    */
   if (repl_branch == NULL) {
      // decrement the ref counts of the old filters
      for (uint16 filter_no = trunk_bundle_start_filter(spl, node, bundle);
           filter_no != trunk_bundle_end_filter(spl, node, bundle);
           filter_no = trunk_add_subbundle_filter_number(spl, filter_no, 1))
      {
         routing_filter *old_filter = trunk_get_sb_filter(spl, node, filter_no);
         trunk_dec_filter(spl, old_filter);
      }

      // move any later filters
      uint16 filter_diff = trunk_bundle_filter_count(spl, node, bundle);
      for (uint16 filter_no = trunk_bundle_end_filter(spl, node, bundle);
           filter_no != trunk_end_sb_filter(spl, node);
           filter_no = trunk_add_subbundle_filter_number(spl, filter_no, 1))
      {
         uint16 dst_filter_no =
            trunk_subtract_subbundle_number(spl, filter_no, filter_diff);
         *trunk_get_sb_filter(spl, node, dst_filter_no) =
            *trunk_get_sb_filter(spl, node, filter_no);
      }

      // adjust the end filter
      node->hdr->end_sb_filter = trunk_subtract_subbundle_filter_number(
         spl, node->hdr->end_sb_filter, filter_diff);
   }

   /*
    * the compacted bundle will have a single branch in a single subbundle
    * containing all the filters.
    */
   uint16 sb_diff        = trunk_bundle_subbundle_count(spl, node, bundle);
   uint16 first_later_sb = bundle->end_subbundle;
   if (repl_branch != NULL) {
      uint16           sb_no = bundle->start_subbundle;
      trunk_subbundle *sb    = trunk_get_subbundle(spl, node, sb_no);
      sb->end_branch = trunk_add_branch_number(spl, bundle_start_branch, 1);
      sb->end_filter = trunk_bundle_end_filter(spl, node, bundle);
      sb->state      = SB_STATE_COMPACTED;
      sb_diff--;
      bundle->end_subbundle = trunk_add_subbundle_number(spl, sb_no, 1);
   }

   for (uint16 sb_no = first_later_sb; sb_no != node->hdr->end_subbundle;
        sb_no        = trunk_add_subbundle_number(spl, sb_no, 1))
   {
      trunk_subbundle *sb = trunk_get_subbundle(spl, node, sb_no);
      sb->start_branch =
         trunk_subtract_branch_number(spl, sb->start_branch, branch_diff);
      sb->end_branch =
         trunk_subtract_branch_number(spl, sb->end_branch, branch_diff);
      uint16 dst_sb_no = trunk_subtract_subbundle_number(spl, sb_no, sb_diff);
      *trunk_get_subbundle(spl, node, dst_sb_no) = *sb;
   }
   node->hdr->end_subbundle =
      trunk_subtract_subbundle_number(spl, node->hdr->end_subbundle, sb_diff);
   for (uint16 later_bundle_no = trunk_add_bundle_number(spl, bundle_no, 1);
        later_bundle_no != node->hdr->end_bundle;
        later_bundle_no = trunk_add_bundle_number(spl, later_bundle_no, 1))
   {
      trunk_bundle *bundle = trunk_get_bundle(spl, node, later_bundle_no);
      bundle->start_subbundle =
         trunk_subtract_subbundle_number(spl, bundle->start_subbundle, sb_diff);
      bundle->end_subbundle =
         trunk_subtract_subbundle_number(spl, bundle->end_subbundle, sb_diff);
   }
   debug_assert(trunk_bundle_start_branch(spl, node, bundle)
                == bundle_start_branch);

   // record the pivot tuples
   for (uint16 pivot_no = 0; pivot_no < num_children; pivot_no++) {
      if (trunk_bundle_live_for_pivot(spl, node, bundle_no, pivot_no)) {
         trunk_pivot_data *pdata = trunk_get_pivot_data(spl, node, pivot_no);
         uint64            pos =
            trunk_process_generation_to_pos(spl, req, pdata->generation);
         platform_assert((pos != TRUNK_MAX_PIVOTS),
                         "Pivot live for bundle not found in req, "
                         "pos=%lu != TRUNK_MAX_PIVOTS=%d",
                         pos,
                         TRUNK_MAX_PIVOTS);
         if (repl_branch != NULL) {
            trunk_pivot_branch_tuple_counts(
               spl,
               node,
               pivot_no,
               new_branch_no,
               &req->output_pivot_tuple_count[pos],
               &req->output_pivot_kv_byte_count[pos]);
         }

         uint64 tuples_reclaimed = req->input_pivot_tuple_count[pos]
                                   - req->output_pivot_tuple_count[pos];
         req->tuples_reclaimed += tuples_reclaimed;
         pdata->num_tuples_bundle -= tuples_reclaimed;

         uint64 kv_bytes_reclaimed = req->input_pivot_kv_byte_count[pos]
                                     - req->output_pivot_kv_byte_count[pos];
         req->kv_bytes_reclaimed += kv_bytes_reclaimed;
         pdata->num_kv_bytes_bundle -= kv_bytes_reclaimed;
      }
   }

   // if there is no replacement branch, vanish the bundle
   if (repl_branch == NULL) {
      for (uint16 later_bundle_no = bundle_no;
           later_bundle_no
           != trunk_subtract_bundle_number(spl, node->hdr->end_bundle, 1);
           later_bundle_no = trunk_add_bundle_number(spl, later_bundle_no, 1))
      {
         uint16 src_later_bundle_no =
            trunk_add_bundle_number(spl, later_bundle_no, 1);
         *trunk_get_bundle(spl, node, later_bundle_no) =
            *trunk_get_bundle(spl, node, src_later_bundle_no);
      }
      uint16 later_bundle_start = trunk_add_bundle_number(spl, bundle_no, 1);
      uint16 later_bundle_end =
         trunk_add_bundle_number(spl, trunk_end_bundle(spl, node), 1);
      for (uint16 pivot_no = 0; pivot_no < num_children; pivot_no++) {
         trunk_pivot_data *pdata = trunk_get_pivot_data(spl, node, pivot_no);
         if (trunk_bundle_in_range(
                spl, pdata->start_bundle, later_bundle_start, later_bundle_end))
         {
            pdata->start_bundle =
               trunk_subtract_bundle_number(spl, pdata->start_bundle, 1);
         }
      }
      node->hdr->end_bundle =
         trunk_subtract_bundle_number(spl, node->hdr->end_bundle, 1);
   }

   // fix the pivot start branches
   for (uint16 pivot_no = 0; pivot_no < num_children; pivot_no++) {
      trunk_pivot_data *pdata = trunk_get_pivot_data(spl, node, pivot_no);
      if (!trunk_branch_live_for_pivot(
             spl, node, bundle_start_branch, pivot_no)) {
         pdata->start_branch =
            trunk_subtract_branch_number(spl, pdata->start_branch, branch_diff);
         debug_assert(trunk_branch_valid(spl, node, pdata->start_branch));
      }
   }

   // update the end_branch
   node->hdr->end_branch =
      trunk_subtract_branch_number(spl, node->hdr->end_branch, branch_diff);
}

static inline void
trunk_inc_branch_range(trunk_handle *spl,
                       trunk_branch *branch,
                       key           start_key,
                       key           end_key)
{
   if (branch->root_addr) {
      btree_inc_ref_range(
         spl->cc, &spl->cfg.btree_cfg, branch->root_addr, start_key, end_key);
   }
}

static inline void
trunk_zap_branch_range(trunk_handle *spl,
                       trunk_branch *branch,
                       key           start_key,
                       key           end_key,
                       page_type     type)
{
   platform_assert(type == PAGE_TYPE_BRANCH);
   platform_assert((key_is_null(start_key) && key_is_null(end_key))
                   || (type != PAGE_TYPE_MEMTABLE && !key_is_null(start_key)));
   platform_assert(branch->root_addr != 0, "root_addr=%lu", branch->root_addr);
   btree_dec_ref_range(
      spl->cc, &spl->cfg.btree_cfg, branch->root_addr, start_key, end_key);
}

/*
 * Decrement the ref count for branch and destroy it and its filter if it
 * reaches 0.
 */
static inline void
trunk_dec_ref(trunk_handle *spl, trunk_branch *branch, bool is_memtable)
{
   page_type type = is_memtable ? PAGE_TYPE_MEMTABLE : PAGE_TYPE_BRANCH;
   trunk_zap_branch_range(
      spl, branch, NEGATIVE_INFINITY_KEY, POSITIVE_INFINITY_KEY, type);
}

/*
 * Increment the ref count for all extents whose key range intersects with key
 */
static inline void
trunk_inc_intersection(trunk_handle *spl,
                       trunk_branch *branch,
                       key           target,
                       bool          is_memtable)
{
   platform_assert(IMPLIES(is_memtable, key_is_null(target)));
   trunk_inc_branch_range(spl, branch, target, target);
}

/*
 * trunk_btree_lookup performs a lookup for key in branch.
 *
 * Pre-conditions:
 *    If *data is not the null write_buffer, then
 *       `data` has the most recent answer.
 *       the current memtable is older than the most recent answer
 *
 * Post-conditions:
 *    if *local_found, then data can be found in `data`.
 */
static inline platform_status
trunk_btree_lookup_and_merge(trunk_handle      *spl,
                             trunk_branch      *branch,
                             key                target,
                             merge_accumulator *data,
                             bool              *local_found)
{
   cache          *cc  = spl->cc;
   btree_config   *cfg = &spl->cfg.btree_cfg;
   platform_status rc;

   rc = btree_lookup_and_merge(
      cc, cfg, branch->root_addr, PAGE_TYPE_BRANCH, target, data, local_found);
   return rc;
}


/*
 *-----------------------------------------------------------------------------
 * trunk_btree_lookup_async
 *
 * Pre-conditions:
 *    The ctxt should've been initialized using
 *    btree_ctxt_init(). If *found `data` has the most
 *    recent answer. the current memtable is older than the most
 *    recent answer
 *
 *    The return value can be either of:
 *      async_locked: A page needed by lookup is locked. User should retry
 *      request.
 *      async_no_reqs: A page needed by lookup is not in cache and the IO
 *      subsystem is out of requests. User should throttle.
 *      async_io_started: Async IO was started to read a page needed by the
 *      lookup into the cache. When the read is done, caller will be notified
 *      using ctxt->cb, that won't run on the thread context. It can be used
 *      to requeue the async lookup request for dispatch in thread context.
 *      When it's requeued, it must use the same function params except found.
 *      success: *found is TRUE if found, FALSE otherwise, data is stored in
 *      *data_out
 *-----------------------------------------------------------------------------
 */
static cache_async_result
trunk_btree_lookup_and_merge_async(trunk_handle      *spl,    // IN
                                   trunk_branch      *branch, // IN
                                   key                target, // IN
                                   merge_accumulator *data,   // OUT
                                   btree_async_ctxt  *ctxt)    // IN
{
   cache             *cc  = spl->cc;
   btree_config      *cfg = &spl->cfg.btree_cfg;
   cache_async_result res;
   bool               local_found;

   res = btree_lookup_and_merge_async(
      cc, cfg, branch->root_addr, target, data, &local_found, ctxt);
   return res;
}


/*
 *-----------------------------------------------------------------------------
 * Memtable Functions
 *-----------------------------------------------------------------------------
 */

memtable *
trunk_try_get_memtable(trunk_handle *spl, uint64 generation)
{
   uint64    memtable_idx = generation % TRUNK_NUM_MEMTABLES;
   memtable *mt           = &spl->mt_ctxt->mt[memtable_idx];
   if (mt->generation != generation) {
      mt = NULL;
   }
   return mt;
}

/*
 * returns the memtable with generation number generation. Caller must ensure
 * that there exists a memtable with the appropriate generation.
 */
memtable *
trunk_get_memtable(trunk_handle *spl, uint64 generation)
{
   uint64    memtable_idx = generation % TRUNK_NUM_MEMTABLES;
   memtable *mt           = &spl->mt_ctxt->mt[memtable_idx];
   platform_assert(mt->generation == generation);
   return mt;
}

trunk_compacted_memtable *
trunk_get_compacted_memtable(trunk_handle *spl, uint64 generation)
{
   uint64 memtable_idx = generation % TRUNK_NUM_MEMTABLES;

   // this call asserts the generation is correct
   memtable *mt = trunk_get_memtable(spl, generation);
   platform_assert(mt->state != MEMTABLE_STATE_READY);

   return &spl->compacted_memtable[memtable_idx];
}

static inline void
trunk_memtable_inc_ref(trunk_handle *spl, uint64 mt_gen)
{
   memtable *mt = trunk_get_memtable(spl, mt_gen);
   allocator_inc_ref(spl->al, mt->root_addr);
}


void
trunk_memtable_dec_ref(trunk_handle *spl, uint64 generation)
{
   memtable *mt = trunk_get_memtable(spl, generation);
   memtable_dec_ref_maybe_recycle(spl->mt_ctxt, mt);

   // the branch in the compacted memtable is now in the tree, so don't zap it,
   // we don't try to zero out the cmt because that would introduce a race.
}


/*
 * Wrappers for creating/destroying memtable iterators. Increments/decrements
 * the memtable ref count and cleans up if ref count == 0
 */
static void
trunk_memtable_iterator_init(trunk_handle   *spl,
                             btree_iterator *itor,
                             uint64          root_addr,
                             key             min_key,
                             key             max_key,
                             bool            is_live,
                             bool            inc_ref)
{
   if (inc_ref) {
      allocator_inc_ref(spl->al, root_addr);
   }
   btree_iterator_init(spl->cc,
                       &spl->cfg.btree_cfg,
                       itor,
                       root_addr,
                       PAGE_TYPE_MEMTABLE,
                       min_key,
                       max_key,
                       FALSE,
                       0);
}

static void
trunk_memtable_iterator_deinit(trunk_handle   *spl,
                               btree_iterator *itor,
                               uint64          mt_gen,
                               bool            dec_ref)
{
   btree_iterator_deinit(itor);
   if (dec_ref) {
      trunk_memtable_dec_ref(spl, mt_gen);
   }
}

/*
 * Attempts to insert (key, data) into the current memtable.
 *
 * Returns:
 *    success if succeeded
 *    locked if the current memtable is full
 *    lock_acquired if the current memtable is full and this thread is
 *       responsible for flushing it.
 */
platform_status
trunk_memtable_insert(trunk_handle *spl, key tuple_key, message msg)
{
   uint64          generation;
   platform_status rc =
      memtable_maybe_rotate_and_get_insert_lock(spl->mt_ctxt, &generation);
   if (!SUCCESS(rc)) {
      goto out;
   }

   // this call is safe because we hold the insert lock
   memtable *mt = trunk_get_memtable(spl, generation);
   uint64    leaf_generation; // used for ordering the log
   rc = memtable_insert(
      spl->mt_ctxt, mt, spl->heap_id, tuple_key, msg, &leaf_generation);
   if (!SUCCESS(rc)) {
      goto unlock_insert_lock;
   }

   if (spl->cfg.use_log) {
      int crappy_rc = log_write(spl->log, tuple_key, msg, leaf_generation);
      if (crappy_rc != 0) {
         goto unlock_insert_lock;
      }
   }

unlock_insert_lock:
   memtable_unget_insert_lock(spl->mt_ctxt);
out:
   return rc;
}

/*
 * Compacts the memtable with generation generation and builds its filter.
 * Returns a pointer to the memtable.
 */
static memtable *
trunk_memtable_compact_and_build_filter(trunk_handle  *spl,
                                        uint64         generation,
                                        const threadid tid)
{
   timestamp comp_start = platform_get_timestamp();

   memtable *mt = trunk_get_memtable(spl, generation);

   memtable_transition(mt, MEMTABLE_STATE_FINALIZED, MEMTABLE_STATE_COMPACTING);
   mini_release(&mt->mini, NULL_KEY);

   trunk_compacted_memtable *cmt =
      trunk_get_compacted_memtable(spl, generation);
   trunk_branch *new_branch = &cmt->branch;
   ZERO_CONTENTS(new_branch);

   uint64         memtable_root_addr = mt->root_addr;
   btree_iterator btree_itor;
   iterator      *itor = &btree_itor.super;

   trunk_memtable_iterator_init(spl,
                                &btree_itor,
                                memtable_root_addr,
                                NEGATIVE_INFINITY_KEY,
                                POSITIVE_INFINITY_KEY,
                                FALSE,
                                FALSE);
   btree_pack_req req;
   btree_pack_req_init(&req,
                       spl->cc,
                       &spl->cfg.btree_cfg,
                       itor,
                       spl->cfg.max_tuples_per_node,
                       spl->cfg.filter_cfg.hash,
                       spl->cfg.filter_cfg.seed,
                       spl->heap_id);
   uint64 pack_start;
   if (spl->cfg.use_stats) {
      spl->stats[tid].root_compactions++;
      pack_start = platform_get_timestamp();
   }

   platform_status pack_status = btree_pack(&req);
   platform_assert(SUCCESS(pack_status),
                   "platform_status of btree_pack: %d\n",
                   pack_status.r);

   platform_assert(req.num_tuples <= spl->cfg.max_tuples_per_node);
   if (spl->cfg.use_stats) {
      spl->stats[tid].root_compaction_pack_time_ns +=
         platform_timestamp_elapsed(pack_start);
      spl->stats[tid].root_compaction_tuples += req.num_tuples;
      if (req.num_tuples > spl->stats[tid].root_compaction_max_tuples) {
         spl->stats[tid].root_compaction_max_tuples = req.num_tuples;
      }
   }
   trunk_memtable_iterator_deinit(spl, &btree_itor, FALSE, FALSE);

   new_branch->root_addr = req.root_addr;

   platform_assert(req.num_tuples > 0);
   uint64 filter_build_start;
   if (spl->cfg.use_stats) {
      filter_build_start = platform_get_timestamp();
   }

   cmt->req         = TYPED_ZALLOC(spl->heap_id, cmt->req);
   cmt->req->spl    = spl;
   cmt->req->fp_arr = req.fingerprint_arr;
   cmt->req->type   = TRUNK_COMPACTION_TYPE_MEMTABLE;
   uint32 *dup_fp_arr =
      TYPED_ARRAY_MALLOC(spl->heap_id, dup_fp_arr, req.num_tuples);
   memmove(dup_fp_arr, cmt->req->fp_arr, req.num_tuples * sizeof(uint32));
   routing_filter empty_filter = {0};

   platform_status rc = routing_filter_add(spl->cc,
                                           &spl->cfg.filter_cfg,
                                           spl->heap_id,
                                           &empty_filter,
                                           &cmt->filter,
                                           cmt->req->fp_arr,
                                           req.num_tuples,
                                           0);

   platform_assert(SUCCESS(rc));
   if (spl->cfg.use_stats) {
      spl->stats[tid].root_filter_time_ns +=
         platform_timestamp_elapsed(filter_build_start);
      spl->stats[tid].root_filters_built++;
      spl->stats[tid].root_filter_tuples += req.num_tuples;
   }

   btree_pack_req_deinit(&req, spl->heap_id);
   cmt->req->fp_arr = dup_fp_arr;
   if (spl->cfg.use_stats) {
      uint64 comp_time = platform_timestamp_elapsed(comp_start);
      spl->stats[tid].root_compaction_time_ns += comp_time;
      if (comp_start > spl->stats[tid].root_compaction_time_max_ns) {
         spl->stats[tid].root_compaction_time_max_ns = comp_time;
      }
      cmt->wait_start = platform_get_timestamp();
   }

   memtable_transition(mt, MEMTABLE_STATE_COMPACTING, MEMTABLE_STATE_COMPACTED);
   return mt;
}

/*
 * Cases:
 * 1. memtable set to COMP before try_continue tries to set it to incorp
 *       try_continue will successfully assign itself to incorp the memtable
 * 2. memtable set to COMP after try_continue tries to set it to incorp
 *       should_wait will be set to generation, so try_start will incorp
 */
static inline bool
trunk_try_start_incorporate(trunk_handle *spl, uint64 generation)
{
   bool should_start = FALSE;

   memtable_lock_incorporation_lock(spl->mt_ctxt);
   memtable *mt = trunk_try_get_memtable(spl, generation);
   if ((mt == NULL)
       || (generation != memtable_generation_to_incorporate(spl->mt_ctxt)))
   {
      should_start = FALSE;
      goto unlock_incorp_lock;
   }
   should_start = memtable_try_transition(
      mt, MEMTABLE_STATE_COMPACTED, MEMTABLE_STATE_INCORPORATION_ASSIGNED);

unlock_incorp_lock:
   memtable_unlock_incorporation_lock(spl->mt_ctxt);
   return should_start;
}

static inline bool
trunk_try_continue_incorporate(trunk_handle *spl, uint64 next_generation)
{
   bool should_continue = FALSE;

   memtable_lock_incorporation_lock(spl->mt_ctxt);
   memtable *mt = trunk_try_get_memtable(spl, next_generation);
   if (mt == NULL) {
      should_continue = FALSE;
      goto unlock_incorp_lock;
   }
   should_continue = memtable_try_transition(
      mt, MEMTABLE_STATE_COMPACTED, MEMTABLE_STATE_INCORPORATION_ASSIGNED);
   memtable_increment_to_generation_to_incorporate(spl->mt_ctxt,
                                                   next_generation);

unlock_incorp_lock:
   memtable_unlock_incorporation_lock(spl->mt_ctxt);
   return should_continue;
}

static inline void
trunk_install_new_compacted_subbundle(trunk_handle             *spl,
                                      trunk_node               *node,
                                      trunk_branch             *new_branch,
                                      routing_filter           *new_filter,
                                      trunk_compact_bundle_req *req)
{
   req->spl                  = spl;
   req->height               = trunk_node_height(node);
   req->max_pivot_generation = trunk_pivot_generation(spl, node);
   key_buffer_init_from_key(
      &req->start_key, spl->heap_id, trunk_min_key(spl, node));
   key_buffer_init_from_key(
      &req->end_key, spl->heap_id, trunk_max_key(spl, node));
   req->bundle_no = trunk_get_new_bundle(spl, node);

   trunk_bundle    *bundle = trunk_get_bundle(spl, node, req->bundle_no);
   trunk_subbundle *sb     = trunk_get_new_subbundle(spl, node, 1);
   trunk_branch    *branch = trunk_get_new_branch(spl, node);
   *branch                 = *new_branch;
   bundle->start_subbundle = trunk_subbundle_no(spl, node, sb);
   bundle->end_subbundle   = trunk_end_subbundle(spl, node);
   sb->start_branch        = trunk_branch_no(spl, node, branch);
   sb->end_branch          = trunk_end_branch(spl, node);
   sb->state               = SB_STATE_COMPACTED;
   routing_filter *filter  = trunk_subbundle_filter(spl, node, sb, 0);
   *filter                 = *new_filter;

   // count tuples for both the req and the pivot counts in the node
   trunk_tuples_in_bundle(spl,
                          node,
                          bundle,
                          req->output_pivot_tuple_count,
                          req->output_pivot_kv_byte_count);
   memmove(req->input_pivot_tuple_count,
           req->output_pivot_tuple_count,
           sizeof(req->input_pivot_tuple_count));
   memmove(req->input_pivot_kv_byte_count,
           req->output_pivot_kv_byte_count,
           sizeof(req->input_pivot_kv_byte_count));
   trunk_pivot_add_bundle_tuple_counts(spl,
                                       node,
                                       bundle,
                                       req->input_pivot_tuple_count,
                                       req->input_pivot_kv_byte_count);

   // record the pivot generations and increment the boundaries
   uint16 num_children = trunk_num_children(spl, node);
   for (uint16 pivot_no = 0; pivot_no < num_children; pivot_no++) {
      if (pivot_no != 0) {
         key pivot = trunk_get_pivot(spl, node, pivot_no);
         trunk_inc_intersection(spl, branch, pivot, FALSE);
      }
      trunk_pivot_data *pdata = trunk_get_pivot_data(spl, node, pivot_no);
      req->pivot_generation[pivot_no] = pdata->generation;
   }
   debug_assert(trunk_subbundle_branch_count(spl, node, sb) != 0);
}

/*
 * Function to incorporate the memtable to the root.
 * Carries out the following steps :
 *  1. Claim and copy the root.
 *  2. Add the memtable to the new root as a new compacted bundle.
 *  3. If the new root is full, flush until it is no longer full. Also flushes
 *     any full descendents.
 *  4. If necessary, split the new root.
 *  5. Lock lookup lock (blocks lookups, which must obtain a read lock on the
 *     lookup lock).
 *  6. Transition memtable state and increment generation_retired.
 *  7. Update root to new_root and unlock all locks (root lock, lookup lock,
 *     new root lock).
 *  8. Enqueue the filter building task.
 *  9. Decrement the now-incorporated memtable ref count and recycle if no
 *     references.
 *
 * This functions has some preconditions prior to being called.
 *  --> Trunk root node should be write locked.
 *  --> The memtable should have inserts blocked (can_insert == FALSE)
 */
static void
trunk_memtable_incorporate_and_flush(trunk_handle  *spl,
                                     uint64         generation,
                                     const threadid tid)
{
   trunk_node new_root;
   uint64     old_root_addr; // unused
   trunk_claim_and_copy_root(spl, &new_root, &old_root_addr);
   platform_assert(trunk_has_vacancy(spl, &new_root, 1));

   platform_stream_handle stream;
   platform_status        rc = trunk_open_log_stream_if_enabled(spl, &stream);
   platform_assert_status_ok(rc);
   trunk_log_stream_if_enabled(
      spl,
      &stream,
      "incorporate memtable gen %lu into new root %lu\n",
      generation,
      new_root.addr);
   trunk_log_node_if_enabled(&stream, spl, &new_root);
   trunk_log_stream_if_enabled(
      spl, &stream, "----------------------------------------\n");

   // Add the memtable to the new root as a new compacted bundle
   trunk_compacted_memtable *cmt =
      trunk_get_compacted_memtable(spl, generation);
   trunk_compact_bundle_req *req = cmt->req;
   trunk_install_new_compacted_subbundle(
      spl, &new_root, &cmt->branch, &cmt->filter, req);
   if (spl->cfg.use_stats) {
      spl->stats[tid].memtable_flush_wait_time_ns +=
         platform_timestamp_elapsed(cmt->wait_start);
   }

   trunk_log_node_if_enabled(&stream, spl, &new_root);
   trunk_log_stream_if_enabled(
      spl, &stream, "----------------------------------------\n");
   trunk_log_stream_if_enabled(spl, &stream, "\n");

   /*
    * If root is full, flush until it is no longer full. Also flushes any full
    * descendents.
    */
   uint64 flush_start;
   if (spl->cfg.use_stats) {
      flush_start = platform_get_timestamp();
   }
   while (trunk_node_is_full(spl, &new_root)) {
      trunk_flush_fullest(spl, &new_root);
   }

   // If necessary, split the root
   if (trunk_needs_split(spl, &new_root)) {
      trunk_split_root(spl, &new_root);
   }

   /*
    * Lock the lookup lock, blocking lookups.
    * Transition memtable state and increment memtable generation (blocks
    * lookups from accessing the memtable that's being incorporated).
    */
   memtable_lock_lookup_lock(spl->mt_ctxt);
   memtable *mt = trunk_get_memtable(spl, generation);
   // Normally need to hold incorp_mutex, but debug code and also guaranteed no
   // one is changing gen_to_incorp (we are the only thread that would try)
   debug_assert(generation == memtable_generation_to_incorporate(spl->mt_ctxt));
   memtable_transition(
      mt, MEMTABLE_STATE_INCORPORATION_ASSIGNED, MEMTABLE_STATE_INCORPORATING);
   memtable_transition(
      mt, MEMTABLE_STATE_INCORPORATING, MEMTABLE_STATE_INCORPORATED);
   memtable_increment_to_generation_retired(spl->mt_ctxt, generation);

   // Switch in the new root and release all locks
   trunk_update_claimed_root_and_unlock(spl, &new_root);
   memtable_unlock_lookup_lock(spl->mt_ctxt);

   // Enqueue the filter building task.
   trunk_log_stream_if_enabled(
      spl,
      &stream,
      "enqueuing build filter: range %s-%s, height %u, bundle %u\n",
      key_string(trunk_data_config(spl), key_buffer_key(&req->start_key)),
      key_string(trunk_data_config(spl), key_buffer_key(&req->end_key)),
      req->height,
      req->bundle_no);
   trunk_close_log_stream_if_enabled(spl, &stream);
   task_enqueue(
      spl->ts, TASK_TYPE_NORMAL, trunk_bundle_build_filters, req, TRUE);

   /*
    * Decrement the now-incorporated memtable ref count and recycle if no
    * references
    */
   memtable_dec_ref_maybe_recycle(spl->mt_ctxt, mt);

   if (spl->cfg.use_stats) {
      const threadid tid = platform_get_tid();
      flush_start        = platform_timestamp_elapsed(flush_start);
      spl->stats[tid].memtable_flush_time_ns += flush_start;
      spl->stats[tid].memtable_flushes++;
      if (flush_start > spl->stats[tid].memtable_flush_time_max_ns) {
         spl->stats[tid].memtable_flush_time_max_ns = flush_start;
      }
   }
}

/*
 * Main wrapper function to carry out incorporation of a memtable.
 *
 * If background threads are disabled this function is called inline in the
 * context of the foreground thread.  If background threads are enabled, this
 * function is called in the context of the memtable worker thread.
 */
static void
trunk_memtable_flush_internal(trunk_handle *spl, uint64 generation)
{
   const threadid tid = platform_get_tid();
   // pack and build filter.
   trunk_memtable_compact_and_build_filter(spl, generation, tid);

   // If we are assigned to do so, incorporate the memtable onto the root node.
   if (!trunk_try_start_incorporate(spl, generation)) {
      goto out;
   }
   do {
      trunk_memtable_incorporate_and_flush(spl, generation, tid);
      generation++;
   } while (trunk_try_continue_incorporate(spl, generation));
out:
   return;
}

static void
trunk_memtable_flush_internal_virtual(void *arg, void *scratch)
{
   trunk_memtable_args *mt_args = arg;
   trunk_memtable_flush_internal(mt_args->spl, mt_args->generation);
}

/*
 * Function to trigger a memtable incorporation. Called in the context of
 * the foreground doing insertions.
 * If background threads are not enabled, this function does the entire memtable
 * incorporation inline.
 * If background threads are enabled, this function just queues up the task to
 * carry out the incorporation, swaps the curr_memtable pointer, claims the
 * root and returns.
 */
void
trunk_memtable_flush(trunk_handle *spl, uint64 generation)
{
   trunk_compacted_memtable *cmt =
      trunk_get_compacted_memtable(spl, generation);
   cmt->mt_args.spl        = spl;
   cmt->mt_args.generation = generation;
   task_enqueue(spl->ts,
                TASK_TYPE_MEMTABLE,
                trunk_memtable_flush_internal_virtual,
                &cmt->mt_args,
                FALSE);
}

void
trunk_memtable_flush_virtual(void *arg, uint64 generation)
{
   trunk_handle *spl = arg;
   trunk_memtable_flush(spl, generation);
}

static inline uint64
trunk_memtable_root_addr_for_lookup(trunk_handle *spl,
                                    uint64        generation,
                                    bool         *is_compacted)
{
   memtable *mt = trunk_get_memtable(spl, generation);
   platform_assert(memtable_ok_to_lookup(mt));

   if (memtable_ok_to_lookup_compacted(mt)) {
      // lookup in packed tree
      *is_compacted = TRUE;
      trunk_compacted_memtable *cmt =
         trunk_get_compacted_memtable(spl, generation);
      return cmt->branch.root_addr;
   } else {
      *is_compacted = FALSE;
      return mt->root_addr;
   }
}

/*
 * trunk_memtable_lookup
 *
 * Pre-conditions:
 *    If *found
 *       `data` has the most recent answer.
 *       the current memtable is older than the most recent answer
 *
 * Post-conditions:
 *    if *found, the data can be found in `data`.
 */
static platform_status
trunk_memtable_lookup(trunk_handle      *spl,
                      uint64             generation,
                      key                target,
                      merge_accumulator *data)
{
   cache *const        cc  = spl->cc;
   btree_config *const cfg = &spl->cfg.btree_cfg;
   bool                memtable_is_compacted;
   uint64              root_addr = trunk_memtable_root_addr_for_lookup(
      spl, generation, &memtable_is_compacted);
   page_type type =
      memtable_is_compacted ? PAGE_TYPE_BRANCH : PAGE_TYPE_MEMTABLE;
   platform_status rc;
   bool            local_found;

   rc = btree_lookup_and_merge(
      cc, cfg, root_addr, type, target, data, &local_found);
   return rc;
}

/*
 *-----------------------------------------------------------------------------
 * Filter functions
 *-----------------------------------------------------------------------------
 */

static inline routing_config *
trunk_routing_cfg(trunk_handle *spl)
{
   return &spl->cfg.filter_cfg;
}

static inline void
trunk_inc_filter(trunk_handle *spl, routing_filter *filter)
{
   debug_assert(filter->addr != 0);
   mini_unkeyed_inc_ref(spl->cc, filter->meta_head);
}

static inline void
trunk_dec_filter(trunk_handle *spl, routing_filter *filter)
{
   if (filter->addr == 0) {
      return;
   }
   cache *cc = spl->cc;
   routing_filter_zap(cc, filter);
}

/*
 * Scratch space used for filter building.
 */
typedef struct trunk_filter_scratch {
   key_buffer     start_key;
   key_buffer     end_key;
   uint16         height;
   bool           should_build[TRUNK_MAX_PIVOTS];
   routing_filter old_filter[TRUNK_MAX_PIVOTS];
   uint16         value[TRUNK_MAX_PIVOTS];
   routing_filter filter[TRUNK_MAX_PIVOTS];
   uint32        *fp_arr;
} trunk_filter_scratch;

static inline void
trunk_filter_scratch_init(trunk_compact_bundle_req *compact_req,
                          trunk_filter_scratch     *filter_scratch)
{
   ZERO_CONTENTS(filter_scratch);
   filter_scratch->fp_arr = compact_req->fp_arr;
}
static inline bool
trunk_compact_bundle_node_has_split(trunk_handle             *spl,
                                    trunk_compact_bundle_req *req,
                                    trunk_node               *node)
{
   return trunk_key_compare(
      spl, key_buffer_key(&req->end_key), trunk_max_key(spl, node));
}

static inline platform_status
trunk_compact_bundle_node_get(trunk_handle             *spl,
                              trunk_compact_bundle_req *req,
                              trunk_node               *node)
{
   return trunk_node_get_by_key_and_height(
      spl, key_buffer_key(&req->start_key), req->height, node);
}

static inline void
trunk_compact_bundle_node_copy_path(trunk_handle             *spl,
                                    trunk_compact_bundle_req *req,
                                    trunk_node               *out_node,
                                    uint64                   *old_root_addr)
{
   key start_key = key_buffer_key(&req->start_key);
   trunk_copy_path_by_key_and_height(
      spl, start_key, req->height, out_node, old_root_addr);
}

static inline bool
trunk_build_filter_should_abort(trunk_compact_bundle_req *req, trunk_node *node)
{
   trunk_handle *spl = req->spl;
   if (trunk_node_is_leaf(node)
       && trunk_compact_bundle_node_has_split(spl, req, node))
   {
      platform_stream_handle stream;
      platform_status rc = trunk_open_log_stream_if_enabled(spl, &stream);
      platform_assert_status_ok(rc);
      trunk_log_stream_if_enabled(
         spl,
         &stream,
         "build_filter leaf abort: range %s-%s, height %u, bundle %u\n",
         key_string(trunk_data_config(spl), key_buffer_key(&req->start_key)),
         key_string(trunk_data_config(spl), key_buffer_key(&req->end_key)),
         req->height,
         req->bundle_no);
      trunk_log_node_if_enabled(&stream, spl, node);
      trunk_close_log_stream_if_enabled(spl, &stream);
      return TRUE;
   }
   return FALSE;
}

static inline bool
trunk_build_filter_should_skip(trunk_compact_bundle_req *req, trunk_node *node)
{
   trunk_handle *spl = req->spl;
   if (!trunk_bundle_live(spl, node, req->bundle_no)) {
      platform_stream_handle stream;
      platform_status rc = trunk_open_log_stream_if_enabled(spl, &stream);
      platform_assert_status_ok(rc);
      trunk_log_stream_if_enabled(
         spl,
         &stream,
         "build_filter flush abort: range %s-%s, height %u, bundle %u\n",
         key_string(trunk_data_config(spl), key_buffer_key(&req->start_key)),
         key_string(trunk_data_config(spl), key_buffer_key(&req->end_key)),
         req->height,
         req->bundle_no);
      trunk_log_node_if_enabled(&stream, spl, node);
      trunk_close_log_stream_if_enabled(spl, &stream);
      return TRUE;
   }
   return FALSE;
}

static inline bool
trunk_build_filter_should_reenqueue(trunk_compact_bundle_req *req,
                                    trunk_node               *node)
{
   trunk_handle *spl = req->spl;
   if (req->bundle_no != trunk_start_bundle(spl, node)) {
      platform_stream_handle stream;
      platform_status rc = trunk_open_log_stream_if_enabled(spl, &stream);
      platform_assert_status_ok(rc);
      trunk_log_stream_if_enabled(
         spl,
         &stream,
         "build_filter reenqueuing: range %s-%s, height %u, bundle %u\n",
         key_string(trunk_data_config(spl), key_buffer_key(&req->start_key)),
         key_string(trunk_data_config(spl), key_buffer_key(&req->end_key)),
         req->height,
         req->bundle_no);
      trunk_log_node_if_enabled(&stream, spl, node);
      trunk_close_log_stream_if_enabled(spl, &stream);
      return TRUE;
   }
   return FALSE;
}

static inline void
trunk_prepare_build_filter(trunk_handle             *spl,
                           trunk_compact_bundle_req *compact_req,
                           trunk_filter_scratch     *filter_scratch,
                           trunk_node               *node)
{
   uint16 height = trunk_node_height(node);
   platform_assert(compact_req->height == height);
   platform_assert(compact_req->bundle_no == trunk_start_bundle(spl, node));

   trunk_filter_scratch_init(compact_req, filter_scratch);

   uint16 num_children = trunk_num_children(spl, node);
   for (uint16 pivot_no = 0; pivot_no < num_children; pivot_no++) {
      trunk_pivot_data *pdata = trunk_get_pivot_data(spl, node, pivot_no);
      if (trunk_bundle_live_for_pivot(
             spl, node, compact_req->bundle_no, pivot_no)) {
         uint64 pos = trunk_process_generation_to_pos(
            spl, compact_req, pdata->generation);
         platform_assert(pos != TRUNK_MAX_PIVOTS);
         filter_scratch->old_filter[pos] = pdata->filter;
         filter_scratch->value[pos] =
            trunk_pivot_whole_branch_count(spl, node, pdata);
         filter_scratch->should_build[pos] = TRUE;
      }
   }

   // copy the node's start and end key so that replacement can determine when
   // to stop
   key_buffer_init_from_key(
      &filter_scratch->start_key, spl->heap_id, trunk_min_key(spl, node));
   key_buffer_init_from_key(
      &filter_scratch->end_key, spl->heap_id, trunk_max_key(spl, node));
   filter_scratch->height = height;
}

static inline void
trunk_process_generation_to_fp_bounds(trunk_handle             *spl,
                                      trunk_compact_bundle_req *req,
                                      uint64                    generation,
                                      uint32                   *fp_start,
                                      uint32                   *fp_end)
{
   uint64 pos          = 0;
   uint64 fp_start_int = 0;
   while (pos != TRUNK_MAX_PIVOTS && req->pivot_generation[pos] != generation) {
      fp_start_int += req->output_pivot_tuple_count[pos];
      pos++;
   }
   platform_assert(pos + 1 != TRUNK_MAX_PIVOTS);
   uint64 fp_end_int = fp_start_int + req->output_pivot_tuple_count[pos];
   *fp_start         = fp_start_int;
   *fp_end           = fp_end_int;
}

static inline void
trunk_build_filters(trunk_handle             *spl,
                    trunk_compact_bundle_req *compact_req,
                    trunk_filter_scratch     *filter_scratch)
{
   threadid tid;
   uint64   filter_build_start;
   uint16   height;
   if (spl->cfg.use_stats) {
      tid                = platform_get_tid();
      height             = compact_req->height;
      filter_build_start = platform_get_timestamp();
   }

   for (uint64 pos = 0; pos < TRUNK_MAX_PIVOTS; pos++) {
      if (!filter_scratch->should_build[pos]) {
         continue;
      }
      routing_filter old_filter = filter_scratch->old_filter[pos];
      uint32         fp_start, fp_end;
      uint64         generation = compact_req->pivot_generation[pos];
      trunk_process_generation_to_fp_bounds(
         spl, compact_req, generation, &fp_start, &fp_end);
      uint32 *fp_arr           = filter_scratch->fp_arr + fp_start;
      uint32  num_fingerprints = fp_end - fp_start;
      if (num_fingerprints == 0) {
         if (old_filter.addr != 0) {
            trunk_inc_filter(spl, &old_filter);
         }
         filter_scratch->filter[pos] = old_filter;
         continue;
      }
      routing_filter  new_filter;
      routing_config *filter_cfg = &spl->cfg.filter_cfg;
      uint16          value      = filter_scratch->value[pos];
      platform_status rc         = routing_filter_add(spl->cc,
                                              filter_cfg,
                                              spl->heap_id,
                                              &old_filter,
                                              &new_filter,
                                              fp_arr,
                                              num_fingerprints,
                                              value);
      platform_assert(SUCCESS(rc));

      filter_scratch->filter[pos]       = new_filter;
      filter_scratch->should_build[pos] = FALSE;
      if (spl->cfg.use_stats) {
         spl->stats[tid].filters_built[height]++;
         spl->stats[tid].filter_tuples[height] += num_fingerprints;
      }
   }

   if (spl->cfg.use_stats) {
      spl->stats[tid].filter_time_ns[height] +=
         platform_timestamp_elapsed(filter_build_start);
   }
}

static inline void
trunk_replace_routing_filter(trunk_handle             *spl,
                             trunk_compact_bundle_req *compact_req,
                             trunk_filter_scratch     *filter_scratch,
                             trunk_node               *node)
{
   uint16 num_children = trunk_num_children(spl, node);
   for (uint16 pivot_no = 0; pivot_no < num_children; pivot_no++) {
      trunk_pivot_data *pdata = trunk_get_pivot_data(spl, node, pivot_no);
      uint64            pos =
         trunk_process_generation_to_pos(spl, compact_req, pdata->generation);
      if (!trunk_bundle_live_for_pivot(
             spl, node, compact_req->bundle_no, pivot_no)) {
         if (pos != TRUNK_MAX_PIVOTS && filter_scratch->filter[pos].addr != 0) {
            trunk_dec_filter(spl, &filter_scratch->filter[pos]);
            ZERO_CONTENTS(&filter_scratch->filter[pos]);
         }
         continue;
      }
      platform_assert(pos != TRUNK_MAX_PIVOTS);
      debug_assert(pdata->generation < compact_req->max_pivot_generation);
      pdata->filter = filter_scratch->filter[pos];
      ZERO_CONTENTS(&filter_scratch->filter[pos]);

      // Move the tuples count from the bundle to whole branch
      uint64 bundle_num_tuples = compact_req->output_pivot_tuple_count[pos];
      debug_assert(pdata->num_tuples_bundle >= bundle_num_tuples);
      debug_assert((bundle_num_tuples == 0) == (pdata->filter.addr == 0));
      pdata->num_tuples_bundle -= bundle_num_tuples;
      pdata->num_tuples_whole += bundle_num_tuples;

      // Move the kv_bytes count from the bundle to whole branch
      uint64 bundle_num_kv_bytes = compact_req->output_pivot_kv_byte_count[pos];
      debug_assert(pdata->num_kv_bytes_bundle >= bundle_num_kv_bytes);
      pdata->num_kv_bytes_bundle -= bundle_num_kv_bytes;
      pdata->num_kv_bytes_whole += bundle_num_kv_bytes;

      uint64 num_tuples_to_reclaim = trunk_pivot_tuples_to_reclaim(spl, pdata);
      if (pdata->srq_idx != -1 && spl->cfg.reclaim_threshold != UINT64_MAX) {
         srq_update(&spl->srq, pdata->srq_idx, num_tuples_to_reclaim);
         srq_print(&spl->srq);
      } else if ((num_tuples_to_reclaim > TRUNK_MIN_SPACE_RECL)
                 && (spl->cfg.reclaim_threshold != UINT64_MAX))
      {
         srq_data data  = {.addr             = node->addr,
                           .pivot_generation = pdata->generation,
                           .priority         = num_tuples_to_reclaim};
         pdata->srq_idx = srq_insert(&spl->srq, data);
         srq_print(&spl->srq);
      }
   }
}

static inline void
trunk_garbage_collect_filters(trunk_handle             *spl,
                              uint64                    old_root_addr,
                              trunk_compact_bundle_req *req)
{
   trunk_node node;
   trunk_garbage_collect_node_get(spl, old_root_addr, req, &node);

   uint16 num_children = trunk_num_children(spl, &node);
   for (uint16 pivot_no = 0; pivot_no < num_children; pivot_no++) {
      trunk_pivot_data *pdata = trunk_get_pivot_data(spl, &node, pivot_no);
      if (!trunk_bundle_live_for_pivot(spl, &node, req->bundle_no, pivot_no)) {
         continue;
      }
      debug_assert(pdata->generation < req->max_pivot_generation);
      trunk_dec_filter(spl, &pdata->filter);
   }
   trunk_node_unlock(spl->cc, &node);
   trunk_node_unclaim(spl->cc, &node);
   trunk_node_unget(spl->cc, &node);
}


/*
 * Asynchronous task function which builds routing filters for a compacted
 * bundle
 */
void
trunk_bundle_build_filters(void *arg, void *scratch)
{
   trunk_compact_bundle_req *compact_req = (trunk_compact_bundle_req *)arg;
   trunk_handle             *spl         = compact_req->spl;

   bool should_continue_build_filters = TRUE;
   while (should_continue_build_filters) {
      trunk_node      node;
      platform_status rc =
         trunk_compact_bundle_node_get(spl, compact_req, &node);
      platform_assert_status_ok(rc);

      platform_stream_handle stream;
      trunk_open_log_stream_if_enabled(spl, &stream);
      trunk_log_stream_if_enabled(
         spl,
         &stream,
         "build_filter: range %s-%s, height %u, bundle %u\n",
         key_string(trunk_data_config(spl),
                    key_buffer_key(&compact_req->start_key)),
         key_string(trunk_data_config(spl),
                    key_buffer_key(&compact_req->end_key)),
         compact_req->height,
         compact_req->bundle_no);
      trunk_log_node_if_enabled(&stream, spl, &node);
      if (trunk_build_filter_should_abort(compact_req, &node)) {
         trunk_log_stream_if_enabled(spl, &stream, "leaf split, aborting\n");
         trunk_node_unget(spl->cc, &node);
         goto out;
      }
      if (trunk_build_filter_should_skip(compact_req, &node)) {
         trunk_log_stream_if_enabled(
            spl, &stream, "bundle flushed, skipping\n");
         goto next_node;
      }

      if (trunk_build_filter_should_reenqueue(compact_req, &node)) {
         task_enqueue(spl->ts,
                      TASK_TYPE_NORMAL,
                      trunk_bundle_build_filters,
                      compact_req,
                      FALSE);
         trunk_log_stream_if_enabled(
            spl, &stream, "out of order, reequeuing\n");
         trunk_close_log_stream_if_enabled(spl, &stream);
         trunk_node_unget(spl->cc, &node);
         return;
      }

      debug_assert(trunk_verify_node(spl, &node));
      trunk_filter_scratch filter_scratch = {0};
      trunk_prepare_build_filter(spl, compact_req, &filter_scratch, &node);
      trunk_node_unget(spl->cc, &node);

      trunk_build_filters(spl, compact_req, &filter_scratch);

      trunk_log_stream_if_enabled(spl, &stream, "Filters built\n");

      bool should_continue_replacing_filters = TRUE;
      while (should_continue_replacing_filters) {
         uint64 old_root_addr;
         key    start_key = key_buffer_key(&filter_scratch.start_key);
         uint16 height    = filter_scratch.height;
         trunk_copy_path_by_key_and_height(
            spl, start_key, height, &node, &old_root_addr);
         platform_assert_status_ok(rc);

         if (trunk_build_filter_should_abort(compact_req, &node)) {
            trunk_log_stream_if_enabled(
               spl, &stream, "replace_filter abort leaf split\n");
            trunk_root_unclaim(spl);
            trunk_node_unlock(spl->cc, &node);
            trunk_node_unclaim(spl->cc, &node);
            trunk_node_unget(spl->cc, &node);
            for (uint64 pos = 0; pos < TRUNK_MAX_PIVOTS; pos++) {
               trunk_dec_filter(spl, &filter_scratch.filter[pos]);
            }
            // cleanup filter_scratch
            key_buffer_deinit(&filter_scratch.start_key);
            key_buffer_deinit(&filter_scratch.end_key);
            goto out;
         }

         trunk_replace_routing_filter(spl, compact_req, &filter_scratch, &node);

         if (trunk_bundle_live(spl, &node, compact_req->bundle_no)) {
            trunk_clear_bundle(spl, &node, compact_req->bundle_no);
         }

         trunk_node_unlock(spl->cc, &node);
         trunk_node_unclaim(spl->cc, &node);
         debug_assert(trunk_verify_node(spl, &node));

         trunk_log_node_if_enabled(&stream, spl, &node);
         trunk_log_stream_if_enabled(
            spl, &stream, "Filters replaced in &node:\n");
         trunk_log_stream_if_enabled(spl,
                                     &stream,
                                     "addr: %lu, height: %u\n",
                                     node.addr,
                                     trunk_node_height(&node));
         trunk_log_stream_if_enabled(
            spl,
            &stream,
            "range: %s-%s\n",
            key_string(trunk_data_config(spl),
                       key_buffer_key(&compact_req->start_key)),
            key_string(trunk_data_config(spl),
                       key_buffer_key(&compact_req->end_key)));

         key_buffer_copy_key(&filter_scratch.start_key,
                             trunk_max_key(spl, &node));
         should_continue_replacing_filters =
            trunk_key_compare(spl,
                              key_buffer_key(&filter_scratch.start_key),
                              key_buffer_key(&filter_scratch.end_key));

         trunk_garbage_collect_filters(spl, old_root_addr, compact_req);

         if (should_continue_replacing_filters) {
            trunk_log_stream_if_enabled(
               spl,
               &stream,
               "replace_filter split: range %s-%s, height %u, bundle %u\n",
               key_string(trunk_data_config(spl),
                          key_buffer_key(&compact_req->start_key)),
               key_string(trunk_data_config(spl),
                          key_buffer_key(&compact_req->end_key)),
               compact_req->height,
               compact_req->bundle_no);
            debug_assert(compact_req->height != 0);
            trunk_node_unget(spl->cc, &node);
         }
      }

      for (uint64 pos = 0; pos < TRUNK_MAX_PIVOTS; pos++) {
         trunk_dec_filter(spl, &filter_scratch.filter[pos]);
      }

      // cleanup filter_scratch
      key_buffer_deinit(&filter_scratch.start_key);
      key_buffer_deinit(&filter_scratch.end_key);

   next_node:
      debug_assert(trunk_verify_node(spl, &node));
      key_buffer_copy_key(&compact_req->start_key, trunk_max_key(spl, &node));
      trunk_node_unget(spl->cc, &node);
      should_continue_build_filters =
         trunk_key_compare(spl,
                           key_buffer_key(&compact_req->start_key),
                           key_buffer_key(&compact_req->end_key));
      if (should_continue_build_filters) {
         trunk_log_stream_if_enabled(
            spl,
            &stream,
            "build_filter split: range %s-%s, height %u, bundle %u\n",
            key_string(trunk_data_config(spl),
                       key_buffer_key(&compact_req->start_key)),
            key_string(trunk_data_config(spl),
                       key_buffer_key(&compact_req->end_key)),
            compact_req->height,
            compact_req->bundle_no);
         debug_assert(compact_req->height != 0);
      }
      trunk_close_log_stream_if_enabled(spl, &stream);
   }
   while (should_continue_build_filters)
      ;

out:
   platform_free(spl->heap_id, compact_req->fp_arr);
   key_buffer_deinit(&compact_req->start_key);
   key_buffer_deinit(&compact_req->end_key);
   platform_free(spl->heap_id, compact_req);
   trunk_maybe_reclaim_space(spl);
   return;
}

static cache_async_result
trunk_filter_lookup_async(trunk_handle       *spl,
                          routing_config     *cfg,
                          routing_filter     *filter,
                          key                 target,
                          uint64             *found_values,
                          routing_async_ctxt *ctxt)
{
   return routing_filter_lookup_async(
      spl->cc, cfg, filter, target, found_values, ctxt);
}

/*
 *-----------------------------------------------------------------------------
 * Flush Functions
 *-----------------------------------------------------------------------------
 */

/*
 * flush_into_bundle flushes all live branches (including fractional branches)
 * for the pivot from parent to a new bundle in child and initializes the
 * compact_bundle_req.
 *
 * NOTE: parent and child must be write locked.
 */
trunk_bundle *
trunk_flush_into_bundle(trunk_handle             *spl,    // IN
                        trunk_node               *parent, // IN (modified)
                        trunk_node               *child,  // IN (modified)
                        trunk_pivot_data         *pdata,  // IN
                        trunk_compact_bundle_req *req)    // IN/OUT
{
   platform_stream_handle stream;
   platform_status        rc = trunk_open_log_stream_if_enabled(spl, &stream);
   platform_assert_status_ok(rc);
   trunk_log_stream_if_enabled(
      spl, &stream, "flush from %lu to %lu\n", parent->addr, child->addr);
   trunk_log_node_if_enabled(&stream, spl, parent);
   trunk_log_node_if_enabled(&stream, spl, child);
   trunk_log_stream_if_enabled(
      spl, &stream, "----------------------------------------\n");

   req->spl    = spl;
   req->addr   = child->addr;
   req->height = trunk_node_height(child);
   debug_assert(req->addr != 0);
   req->bundle_no            = trunk_get_new_bundle(spl, child);
   req->max_pivot_generation = trunk_pivot_generation(spl, child);

   key_buffer_init_from_key(
      &req->start_key, spl->heap_id, trunk_min_key(spl, child));
   key_buffer_init_from_key(
      &req->end_key, spl->heap_id, trunk_max_key(spl, child));

   uint16 num_children = trunk_num_children(spl, child);
   for (uint16 pivot_no = 0; pivot_no < num_children; pivot_no++) {
      trunk_pivot_data *pdata = trunk_get_pivot_data(spl, child, pivot_no);
      req->pivot_generation[pivot_no] = pdata->generation;
   }

   trunk_bundle *bundle = trunk_get_bundle(spl, child, req->bundle_no);

   // if there are whole branches, flush them into a subbundle
   if (trunk_branch_is_whole(spl, parent, pdata->start_branch)) {
      trunk_subbundle *child_sb = trunk_get_new_subbundle(spl, child, 1);
      bundle->start_subbundle   = trunk_subbundle_no(spl, child, child_sb);
      child_sb->state           = SB_STATE_UNCOMPACTED_INDEX;

      // create a subbundle from the whole branches of the parent
      child_sb->start_branch = trunk_end_branch(spl, child);
      trunk_log_stream_if_enabled(
         spl, &stream, "subbundle %hu\n", bundle->start_subbundle);
      for (uint16 branch_no = pdata->start_branch;
           trunk_branch_is_whole(spl, parent, branch_no);
           branch_no = trunk_add_branch_number(spl, branch_no, 1))
      {
         trunk_branch *parent_branch = trunk_get_branch(spl, parent, branch_no);
         trunk_log_stream_if_enabled(
            spl, &stream, "%lu\n", parent_branch->root_addr);
         trunk_branch *new_branch = trunk_get_new_branch(spl, child);
         *new_branch              = *parent_branch;
      }
      child_sb->end_branch = trunk_end_branch(spl, child);
      routing_filter *child_filter =
         trunk_subbundle_filter(spl, child, child_sb, 0);
      *child_filter = pdata->filter;
      ZERO_STRUCT(pdata->filter);
      debug_assert(trunk_subbundle_branch_count(spl, child, child_sb) != 0);
   } else {
      bundle->start_subbundle = trunk_end_subbundle(spl, child);
   }

   // for each subbundle in the parent, create a subbundle in the child
   if (trunk_pivot_bundle_count(spl, parent, pdata) != 0) {
      uint16 pivot_start_sb_no =
         trunk_pivot_start_subbundle(spl, parent, pdata);
      for (uint16 parent_sb_no = pivot_start_sb_no;
           parent_sb_no != trunk_end_subbundle(spl, parent);
           parent_sb_no = trunk_add_subbundle_number(spl, parent_sb_no, 1))
      {
         trunk_subbundle *parent_sb =
            trunk_get_subbundle(spl, parent, parent_sb_no);
         uint16 filter_count =
            trunk_subbundle_filter_count(spl, parent, parent_sb);
         trunk_subbundle *child_sb =
            trunk_get_new_subbundle(spl, child, filter_count);
         child_sb->state        = parent_sb->state;
         child_sb->start_branch = trunk_end_branch(spl, child);
         trunk_log_stream_if_enabled(spl,
                                     &stream,
                                     "subbundle %hu from subbundle %hu\n",
                                     trunk_subbundle_no(spl, child, child_sb),
                                     parent_sb_no);
         for (uint16 branch_no = parent_sb->start_branch;
              branch_no != parent_sb->end_branch;
              branch_no = trunk_add_branch_number(spl, branch_no, 1))
         {
            trunk_branch *parent_branch =
               trunk_get_branch(spl, parent, branch_no);
            trunk_log_stream_if_enabled(
               spl, &stream, "%lu\n", parent_branch->root_addr);
            trunk_branch *new_branch = trunk_get_new_branch(spl, child);
            *new_branch              = *parent_branch;
         }
         child_sb->end_branch = trunk_end_branch(spl, child);
         for (uint16 i = 0; i < filter_count; i++) {
            routing_filter *child_filter =
               trunk_subbundle_filter(spl, child, child_sb, i);
            routing_filter *parent_filter =
               trunk_subbundle_filter(spl, parent, parent_sb, i);
            *child_filter = *parent_filter;
            trunk_inc_filter(spl, child_filter);
         }
         debug_assert(trunk_subbundle_branch_count(spl, child, child_sb) != 0);
      }
   }
   bundle->end_subbundle = trunk_end_subbundle(spl, child);

   // clear the branches in the parent's pivot
   trunk_pivot_clear(spl, parent, pdata);

   trunk_log_stream_if_enabled(
      spl, &stream, "----------------------------------------\n");
   trunk_log_node_if_enabled(&stream, spl, parent);
   trunk_log_node_if_enabled(&stream, spl, child);
   trunk_log_stream_if_enabled(spl, &stream, "flush done\n");
   trunk_log_stream_if_enabled(spl, &stream, "\n");
   trunk_close_log_stream_if_enabled(spl, &stream);

   platform_assert(bundle->start_subbundle != bundle->end_subbundle,
                   "Flush into empty bundle.\n");

   return bundle;
}

/*
 * room_to_flush checks that there is enough physical space in child to flush
 * from parent.
 *
 * NOTE: parent and child must have at least read locks
 */
static inline bool
trunk_room_to_flush(trunk_handle     *spl,
                    trunk_node       *parent,
                    trunk_node       *child,
                    trunk_pivot_data *pdata)
{
   uint16 child_branches   = trunk_branch_count(spl, child);
   uint16 flush_branches   = trunk_pivot_branch_count(spl, parent, pdata);
   uint16 child_bundles    = trunk_bundle_count(spl, child);
   uint16 child_subbundles = trunk_subbundle_count(spl, child);
   uint16 flush_subbundles =
      trunk_pivot_subbundle_count(spl, parent, pdata) + 1;
   return child_branches + flush_branches < spl->cfg.hard_max_branches_per_node
          && child_bundles + 2 <= TRUNK_MAX_BUNDLES
          && child_subbundles + flush_subbundles + 1 < TRUNK_MAX_SUBBUNDLES;
}

/*
 * trunk_compact_bundle_enqueue enqueues a compact bundle task
 */

static inline platform_status
trunk_compact_bundle_enqueue(trunk_handle             *spl,
                             const char               *msg,
                             trunk_compact_bundle_req *req)
{
   trunk_default_log_if_enabled(
      spl,
      "compact_bundle %s: addr %lu, height %u, bundle %u\n"
      "range %s-%s\n",
      msg,
      req->addr,
      req->height,
      req->bundle_no,
      key_string(trunk_data_config(spl), key_buffer_key(&req->start_key)),
      key_string(trunk_data_config(spl), key_buffer_key(&req->end_key)));
   key start_key = key_buffer_key(&req->start_key);
   key end_key   = key_buffer_key(&req->end_key);
   platform_assert(trunk_key_compare(spl, start_key, end_key) < 0);
   return task_enqueue(
      spl->ts, TASK_TYPE_NORMAL, trunk_compact_bundle, req, FALSE);
}

/*
 * flush flushes from parent to the child indicated by pdata.
 *
 * FLUSH FAILURE DISABLED TEMPORARILY (WILL ASSERT)
 * Failure can occur if there is not enough space in the child.
 *
 * NOTE: parent must be write locked and a claim on the trunk root lock must be
 * held.
 */
platform_status
trunk_flush(trunk_handle     *spl,
            trunk_node       *parent,
            trunk_pivot_data *pdata,
            bool              is_space_rec)
{
   platform_status rc;

   uint64   wait_start, flush_start;
   threadid tid;
   if (spl->cfg.use_stats) {
      tid        = platform_get_tid();
      wait_start = platform_get_timestamp();
   }

   trunk_node new_child;
   trunk_copy_node_and_add_to_parent(spl, parent, pdata, &new_child);

   platform_assert(trunk_room_to_flush(spl, parent, &new_child, pdata),
                   "Flush failed: %lu %lu\n",
                   parent->addr,
                   new_child.addr);

   if ((!is_space_rec && pdata->srq_idx != -1)
       && spl->cfg.reclaim_threshold != UINT64_MAX)
   {
      // platform_default_log("Deleting %12lu-%lu (index %lu) from SRQ\n",
      //       parent->disk_addr, pdata->generation, pdata->srq_idx);
      srq_delete(&spl->srq, pdata->srq_idx);
      srq_print(&spl->srq);
      pdata->srq_idx = -1;
   }

   if (spl->cfg.use_stats) {
      if (parent->addr == spl->root_addr) {
         spl->stats[tid].root_flush_wait_time_ns +=
            platform_timestamp_elapsed(wait_start);
      } else {
         spl->stats[tid].flush_wait_time_ns[trunk_node_height(parent)] +=
            platform_timestamp_elapsed(wait_start);
      }
      flush_start = platform_get_timestamp();
   }

   // flush the branch references into a new bundle in the child
   trunk_compact_bundle_req *req = TYPED_ZALLOC(spl->heap_id, req);
   trunk_bundle             *bundle =
      trunk_flush_into_bundle(spl, parent, &new_child, pdata, req);
   trunk_tuples_in_bundle(spl,
                          &new_child,
                          bundle,
                          req->input_pivot_tuple_count,
                          req->input_pivot_kv_byte_count);
   trunk_pivot_add_bundle_tuple_counts(spl,
                                       &new_child,
                                       bundle,
                                       req->input_pivot_tuple_count,
                                       req->input_pivot_kv_byte_count);
   trunk_bundle_inc_pivot_rc(spl, &new_child, bundle);
   debug_assert(allocator_page_valid(spl->al, req->addr));
   req->type = is_space_rec ? TRUNK_COMPACTION_TYPE_FLUSH
                            : TRUNK_COMPACTION_TYPE_SPACE_REC;

   // split child if necessary
   if (trunk_needs_split(spl, &new_child)) {
      if (trunk_node_is_leaf(&new_child)) {
         platform_free(spl->heap_id, req);
         uint16 child_idx = trunk_pdata_to_pivot_index(spl, parent, pdata);
         trunk_split_leaf(spl, parent, &new_child, child_idx);
         return STATUS_OK;
      } else {
         uint64 child_idx = trunk_pdata_to_pivot_index(spl, parent, pdata);
         trunk_split_index(spl, parent, &new_child, child_idx, req);
      }
   }

   debug_assert(trunk_verify_node(spl, &new_child));

   // flush the child if full
   while (trunk_node_is_full(spl, &new_child)) {
      platform_assert(!trunk_node_is_leaf(&new_child),
                      "Full leaf after leaf split\n");
      trunk_flush_fullest(spl, &new_child);
   }

   trunk_node_unlock(spl->cc, &new_child);
   trunk_node_unclaim(spl->cc, &new_child);
   trunk_node_unget(spl->cc, &new_child);

   rc = trunk_compact_bundle_enqueue(spl, "enqueue", req);
   platform_assert_status_ok(rc);
   if (spl->cfg.use_stats) {
      flush_start = platform_timestamp_elapsed(flush_start);
      if (parent->addr == spl->root_addr) {
         spl->stats[tid].root_flush_time_ns += flush_start;
         if (flush_start > spl->stats[tid].root_flush_time_max_ns) {
            spl->stats[tid].root_flush_time_max_ns = flush_start;
         }
      } else {
         const uint32 h = trunk_node_height(parent);
         spl->stats[tid].flush_time_ns[h] += flush_start;
         if (flush_start > spl->stats[tid].flush_time_max_ns[h]) {
            spl->stats[tid].flush_time_max_ns[h] = flush_start;
         }
      }
   }
   return rc;
}

/*
 * flush_fullest first flushes any pivots with too many live logical branches.
 * If the node is still full, it then flushes the pivot with the most tuples.
 */
platform_status
trunk_flush_fullest(trunk_handle *spl, trunk_node *node)
{
   platform_status rc               = STATUS_OK;
   uint16          fullest_pivot_no = TRUNK_INVALID_PIVOT_NO;

   threadid tid;
   if (spl->cfg.use_stats) {
      tid = platform_get_tid();
   }
   /*
    * Note that trunk_num_children *must* be called at every loop iteration,
    * since flushes may cause splits, which in turn will change the number of
    * children
    */
   for (uint16 pivot_no = 0; pivot_no < trunk_num_children(spl, node);
        pivot_no++) {
      trunk_pivot_data *pdata = trunk_get_pivot_data(spl, node, pivot_no);
      // if a pivot has too many branches, just flush it here
      if (trunk_pivot_needs_flush(spl, node, pdata)) {
         rc = trunk_flush(spl, node, pdata, FALSE);
         if (!SUCCESS(rc)) {
            return rc;
         }
         if (spl->cfg.use_stats) {
            if (node->addr == spl->root_addr) {
               spl->stats[tid].root_count_flushes++;
            } else {
               spl->stats[tid].count_flushes[trunk_node_height(node)]++;
            }
         }
      } else if (fullest_pivot_no == TRUNK_INVALID_PIVOT_NO
                 || (trunk_pivot_num_tuples(spl, node, pivot_no)
                     > trunk_pivot_num_tuples(spl, node, fullest_pivot_no)))
      {
         fullest_pivot_no = pivot_no;
      }
   }
   if (trunk_node_is_full(spl, node)) {
      if (spl->cfg.use_stats) {
         if (node->addr == spl->root_addr) {
            spl->stats[tid].root_full_flushes++;
         } else {
            spl->stats[tid].full_flushes[trunk_node_height(node)]++;
         }
      }
      platform_assert(fullest_pivot_no != TRUNK_INVALID_PIVOT_NO);
      trunk_pivot_data *pdata =
         trunk_get_pivot_data(spl, node, fullest_pivot_no);
      return trunk_flush(spl, node, pdata, FALSE);
   }
   return rc;
}

static void
save_pivots_to_compact_bundle_scratch(trunk_handle           *spl,     // IN
                                      trunk_node             *node,    // IN
                                      compact_bundle_scratch *scratch) // IN/OUT
{
   platform_status rc;
   uint32          num_pivot_keys = trunk_num_pivot_keys(spl, node);

   debug_assert(num_pivot_keys < ARRAY_SIZE(scratch->saved_pivot_keys));

   // Save all num_pivots regular pivots and the upper bound pivot
   for (uint32 i = 0; i < num_pivot_keys; i++) {
      key pivot = trunk_get_pivot(spl, node, i);
      rc        = key_buffer_init_from_key(
         &scratch->saved_pivot_keys[i], spl->heap_id, pivot);
      platform_assert_status_ok(rc);
   }
   scratch->num_saved_pivot_keys = num_pivot_keys;
}

static void
deinit_saved_pivots_in_scratch(compact_bundle_scratch *scratch)
{
   for (uint32 i = 0; i < scratch->num_saved_pivot_keys; i++) {
      key_buffer_deinit(&scratch->saved_pivot_keys[i]);
   }
}

/*
 * Branch iterator wrapper functions
 */

void
trunk_branch_iterator_init(trunk_handle   *spl,
                           btree_iterator *itor,
                           trunk_branch   *branch,
                           key             min_key,
                           key             max_key,
                           bool            do_prefetch,
                           bool            should_inc_ref)
{
   cache        *cc        = spl->cc;
   btree_config *btree_cfg = &spl->cfg.btree_cfg;
   uint64        root_addr = branch->root_addr;
   if (root_addr != 0 && should_inc_ref) {
      btree_inc_ref_range(cc, btree_cfg, root_addr, min_key, max_key);
   }
   btree_iterator_init(cc,
                       btree_cfg,
                       itor,
                       root_addr,
                       PAGE_TYPE_BRANCH,
                       min_key,
                       max_key,
                       do_prefetch,
                       0);
}

void
trunk_branch_iterator_deinit(trunk_handle   *spl,
                             btree_iterator *itor,
                             bool            should_dec_ref)
{
   if (itor->root_addr == 0) {
      return;
   }
   cache        *cc        = spl->cc;
   btree_config *btree_cfg = &spl->cfg.btree_cfg;
   key           min_key   = itor->min_key;
   key           max_key   = itor->max_key;
   btree_iterator_deinit(itor);
   if (should_dec_ref) {
      btree_dec_ref_range(cc, btree_cfg, itor->root_addr, min_key, max_key);
   }
}

/*
 *-----------------------------------------------------------------------------
 * btree skiperator
 *
 *       an iterator which can skip over tuples in branches which aren't live
 *-----------------------------------------------------------------------------
 */
static void
trunk_btree_skiperator_init(trunk_handle           *spl,
                            trunk_btree_skiperator *skip_itor,
                            trunk_node             *node,
                            uint16                  branch_idx,
                            key_buffer pivots[static TRUNK_MAX_PIVOTS])
{
   ZERO_CONTENTS(skip_itor);
   skip_itor->super.ops = &trunk_btree_skiperator_ops;
   uint16 min_pivot_no  = 0;
   uint16 max_pivot_no  = trunk_num_children(spl, node);
   debug_assert(
      (max_pivot_no < TRUNK_MAX_PIVOTS), "max_pivot_no = %d", max_pivot_no);

   key min_key       = key_buffer_key(&pivots[min_pivot_no]);
   key max_key       = key_buffer_key(&pivots[max_pivot_no]);
   skip_itor->branch = *trunk_get_branch(spl, node, branch_idx);

   uint16 first_pivot      = 0;
   bool   iterator_started = FALSE;

   for (uint16 i = min_pivot_no; i < max_pivot_no + 1; i++) {
      bool branch_valid =
         i == max_pivot_no
            ? FALSE
            : trunk_branch_live_for_pivot(spl, node, branch_idx, i);
      if (branch_valid && !iterator_started) {
         first_pivot      = i;
         iterator_started = TRUE;
      }
      if (!branch_valid && iterator_started) {
         // create a new btree iterator
         key pivot_min_key = first_pivot == min_pivot_no
                                ? min_key
                                : key_buffer_key(&pivots[first_pivot]);
         key pivot_max_key =
            i == max_pivot_no ? max_key : key_buffer_key(&pivots[i]);
         btree_iterator *btree_itor = &skip_itor->itor[skip_itor->end++];
         trunk_branch_iterator_init(spl,
                                    btree_itor,
                                    &skip_itor->branch,
                                    pivot_min_key,
                                    pivot_max_key,
                                    TRUE,
                                    TRUE);
         iterator_started = FALSE;
      }
   }

   bool at_end;
   if (skip_itor->curr != skip_itor->end) {
      iterator_at_end(&skip_itor->itor[skip_itor->curr].super, &at_end);
   } else {
      at_end = TRUE;
   }

   while (skip_itor->curr != skip_itor->end && at_end) {
      iterator_at_end(&skip_itor->itor[skip_itor->curr].super, &at_end);
      if (!at_end) {
         break;
      }
      skip_itor->curr++;
   }
}

void
trunk_btree_skiperator_get_curr(iterator *itor, key *curr_key, message *data)
{
   debug_assert(itor != NULL);
   trunk_btree_skiperator *skip_itor = (trunk_btree_skiperator *)itor;
   iterator_get_curr(&skip_itor->itor[skip_itor->curr].super, curr_key, data);
}

platform_status
trunk_btree_skiperator_advance(iterator *itor)
{
   debug_assert(itor != NULL);
   trunk_btree_skiperator *skip_itor = (trunk_btree_skiperator *)itor;
   platform_status         rc =
      iterator_advance(&skip_itor->itor[skip_itor->curr].super);
   if (!SUCCESS(rc)) {
      return rc;
   }

   bool at_end;
   iterator_at_end(&skip_itor->itor[skip_itor->curr].super, &at_end);
   while (skip_itor->curr != skip_itor->end && at_end) {
      iterator_at_end(&skip_itor->itor[skip_itor->curr].super, &at_end);
      if (!at_end)
         break;
      skip_itor->curr++;
   }

   return STATUS_OK;
}

platform_status
trunk_btree_skiperator_at_end(iterator *itor, bool *at_end)
{
   trunk_btree_skiperator *skip_itor = (trunk_btree_skiperator *)itor;
   if (skip_itor->curr == skip_itor->end) {
      *at_end = TRUE;
      return STATUS_OK;
   }

   iterator_at_end(&skip_itor->itor[skip_itor->curr].super, at_end);
   return STATUS_OK;
}

void
trunk_btree_skiperator_print(iterator *itor)
{
   trunk_btree_skiperator *skip_itor = (trunk_btree_skiperator *)itor;
   platform_default_log("$$$$$$$$$$$$$$$$$$$$$$$$$$$$$$$$$$$$$$$$\n");
   platform_default_log("$$ skiperator: %p\n", skip_itor);
   platform_default_log("$$ curr: %lu\n", skip_itor->curr);
   iterator_print(&skip_itor->itor[skip_itor->curr].super);
}

void
trunk_btree_skiperator_deinit(trunk_handle           *spl,
                              trunk_btree_skiperator *skip_itor)
{
   for (uint64 i = 0; i < skip_itor->end; i++) {
      trunk_branch_iterator_deinit(spl, &skip_itor->itor[i], TRUE);
   }
}

/*
 *-----------------------------------------------------------------------------
 * Compaction Functions
 *-----------------------------------------------------------------------------
 */

static inline void
trunk_btree_pack_req_init(trunk_handle   *spl,
                          iterator       *itor,
                          btree_pack_req *req)
{
   btree_pack_req_init(req,
                       spl->cc,
                       &spl->cfg.btree_cfg,
                       itor,
                       spl->cfg.max_tuples_per_node,
                       spl->cfg.filter_cfg.hash,
                       spl->cfg.filter_cfg.seed,
                       spl->heap_id);
}

static void
trunk_compact_bundle_cleanup_iterators(trunk_handle           *spl,
                                       merge_iterator        **merge_itor,
                                       uint64                  num_branches,
                                       trunk_btree_skiperator *skip_itor_arr)
{
   platform_status rc = merge_iterator_destroy(spl->heap_id, merge_itor);
   platform_assert_status_ok(rc);
   for (uint64 i = 0; i < num_branches; i++) {
      trunk_btree_skiperator_deinit(spl, &skip_itor_arr[i]);
   }
   debug_code(memset(skip_itor_arr, 0, num_branches * sizeof(*skip_itor_arr)));
}

/*
 * compact_bundle compacts a bundle of flushed branches into a single branch
 *
 * See "Interactions between Concurrent Processes"
 * (numbering here mirrors that section)
 *
 * Interacts with splitting in two ways:
 * 4. Internal node split occurs between job issue and this compact_bundle call:
 *    the bundle was split too, issue compact_bundle on the new siblings
 * 6. Leaf split occurs before this call or during compaction:
 *    the bundle will be compacted as part of the split, so this compaction is
 *    aborted if split occurred before this call or discarded if it occurred
 *    during compaction.
 *
 * Node splits are determined using generation numbers (in trunk_hdr)
 *   internal: generation number of left node is incremented on split
 *      -- given generation number g of a node, all the nodes it split
 *         into can be found by searching right until a node with
 *         generation number g is found
 *   leaf: generation numbers of all leaves affected by split are
 *         incremented
 *      -- can tell if a leaf has split by checking if generation number
 *         has changed
 *
 * Algorithm:
 * 1.  Acquire node read lock
 * 2.  If the node has split before this call (interaction 4), this
 *     bundle exists in the new split siblings, so issue compact_bundles
 *     for those nodes
 * 3.  Abort if node is a leaf and started splitting (interaction 6)
 * 4.  The bundle may have been completely flushed by step 2, if so abort
 * 5.  Build iterators
 * 6.  Release read lock
 * 7.  Perform compaction
 * 8.  Build filter
 * 9. Clean up
 * 10. Reacquire read lock
 * 11. For each newly split sibling replace bundle with new branch unless
 *        a. node if leaf which has split, in which case discard (interaction 6)
 *        b. node is internal and bundle has been flushed
 */
void
trunk_compact_bundle(void *arg, void *scratch_buf)
{
   platform_status           rc;
   trunk_compact_bundle_req *req          = arg;
   trunk_task_scratch       *task_scratch = scratch_buf;
   compact_bundle_scratch   *scratch      = &task_scratch->compact_bundle;
   trunk_handle             *spl          = req->spl;
   threadid                  tid;

   /*
    * 1. Acquire node read lock
    */
   trunk_node node;
   trunk_node_get(spl->cc, req->addr, &node);

   // timers for stats if enabled
   uint64 compaction_start, pack_start;
   uint16 height = trunk_node_height(&node);
   if (spl->cfg.use_stats) {
      tid              = platform_get_tid();
      compaction_start = platform_get_timestamp();
      spl->stats[tid].compactions[height]++;
   }

   platform_assert(
      !trunk_compact_bundle_node_has_split(spl, req, &node),
      "compact_bundle unexpected node split\n"
      "addr: %lu\n"
      "node range: %s-%s\n"
      "req range:  %s-%s\n"
      "key compare: %d\n",
      node.addr,
      key_string(trunk_data_config(spl), trunk_min_key(spl, &node)),
      key_string(trunk_data_config(spl), trunk_max_key(spl, &node)),
      key_string(trunk_data_config(spl), key_buffer_key(&req->start_key)),
      key_string(trunk_data_config(spl), key_buffer_key(&req->end_key)),
      trunk_key_compare(
         spl, trunk_max_key(spl, &node), key_buffer_key(&req->end_key)));

   /*
    * 2. The bundle may have been completely flushed, if so abort
    */
   if (!trunk_bundle_live(spl, &node, req->bundle_no)) {
      debug_assert(height != 0);
      trunk_node_unget(spl->cc, &node);
      trunk_default_log_if_enabled(
         spl,
         "compact_bundle abort flushed: range %s-%s, height %u, bundle %u\n",
         key_string(trunk_data_config(spl), key_buffer_key(&req->start_key)),
         key_string(trunk_data_config(spl), key_buffer_key(&req->end_key)),
         req->height,
         req->bundle_no);
      platform_free(spl->heap_id, req);
      if (spl->cfg.use_stats) {
         spl->stats[tid].compactions_aborted_flushed[height]++;
         spl->stats[tid].compaction_time_wasted_ns[height] +=
            platform_timestamp_elapsed(compaction_start);
      }
      return;
   }

   trunk_bundle *bundle       = trunk_get_bundle(spl, &node, req->bundle_no);
   uint16 bundle_start_branch = trunk_bundle_start_branch(spl, &node, bundle);
   uint16 bundle_end_branch   = trunk_bundle_end_branch(spl, &node, bundle);
   uint16 num_branches        = trunk_bundle_branch_count(spl, &node, bundle);

   /*
    * Update and delete messages need to be kept around until/unless they have
    * been applied all the way down to the very last branch tree.  Even once it
    * reaches the leaf, it isn't going to be applied to the last branch tree
    * unless the compaction includes the oldest B-tree in the leaf (the start
    * branch).
    */
   merge_behavior merge_mode;
   if (height == 0 && bundle_start_branch == trunk_start_branch(spl, &node)) {
      merge_mode = MERGE_FULL;
   } else {
      merge_mode = MERGE_INTERMEDIATE;
   }

   platform_stream_handle stream;
   rc = trunk_open_log_stream_if_enabled(spl, &stream);
   platform_assert_status_ok(rc);
   trunk_log_stream_if_enabled(
      spl,
      &stream,
      "compact_bundle starting: addr %lu, range %s-%s, height %u, bundle %u\n",
      node.addr,
      key_string(trunk_data_config(spl), key_buffer_key(&req->start_key)),
      key_string(trunk_data_config(spl), key_buffer_key(&req->end_key)),
      req->height,
      req->bundle_no);

   /*
    * 5. Build iterators
    */
   platform_assert(num_branches <= ARRAY_SIZE(scratch->skip_itor));
   trunk_btree_skiperator *skip_itor_arr = scratch->skip_itor;
   iterator              **itor_arr      = scratch->itor_arr;

   save_pivots_to_compact_bundle_scratch(spl, &node, scratch);

   uint16 tree_offset = 0;
   for (uint16 branch_no = bundle_start_branch; branch_no != bundle_end_branch;
        branch_no        = trunk_add_branch_number(spl, branch_no, 1))
   {
      /*
       * We are iterating from oldest to newest branch
       */
      trunk_btree_skiperator_init(spl,
                                  &skip_itor_arr[tree_offset],
                                  &node,
                                  branch_no,
                                  scratch->saved_pivot_keys);
      itor_arr[tree_offset] = &skip_itor_arr[tree_offset].super;
      tree_offset++;
   }
   trunk_log_node_if_enabled(&stream, spl, &node);

   /*
    * 6. Release read lock
    */
   trunk_node_unget(spl->cc, &node);

   /*
    * 7. Perform compaction
    */
   merge_iterator *merge_itor;
   rc = merge_iterator_create(spl->heap_id,
                              spl->cfg.data_cfg,
                              num_branches,
                              itor_arr,
                              merge_mode,
                              &merge_itor);
   platform_assert_status_ok(rc);
   btree_pack_req pack_req;
   trunk_btree_pack_req_init(spl, &merge_itor->super, &pack_req);
   req->fp_arr = pack_req.fingerprint_arr;
   if (spl->cfg.use_stats) {
      pack_start = platform_get_timestamp();
   }

   platform_status pack_status = btree_pack(&pack_req);
   if (!SUCCESS(pack_status)) {
      platform_default_log("btree_pack failed: %s\n",
                           platform_status_to_string(pack_status));
      trunk_compact_bundle_cleanup_iterators(
         spl, &merge_itor, num_branches, skip_itor_arr);
      btree_pack_req_deinit(&pack_req, spl->heap_id);
      platform_free(spl->heap_id, req);
      goto out;
   }

   if (spl->cfg.use_stats) {
      spl->stats[tid].compaction_pack_time_ns[height] +=
         platform_timestamp_elapsed(pack_start);
   }

   trunk_branch new_branch;
   new_branch.root_addr     = pack_req.root_addr;
   uint64 num_tuples        = pack_req.num_tuples;
   req->fp_arr              = pack_req.fingerprint_arr;
   pack_req.fingerprint_arr = NULL;
   btree_pack_req_deinit(&pack_req, spl->heap_id);

   trunk_log_stream_if_enabled(
      spl, &stream, "output: %lu\n", new_branch.root_addr);

   if (spl->cfg.use_stats) {
      if (num_tuples == 0) {
         spl->stats[tid].compactions_empty[height]++;
      }
      spl->stats[tid].compaction_tuples[height] += num_tuples;
      if (num_tuples > spl->stats[tid].compaction_max_tuples[height]) {
         spl->stats[tid].compaction_max_tuples[height] = num_tuples;
      }
   }

   /*
    * 9. Clean up
    */
   trunk_compact_bundle_cleanup_iterators(
      spl, &merge_itor, num_branches, skip_itor_arr);

   deinit_saved_pivots_in_scratch(scratch);

   /*
    * 11. For each newly split sibling replace bundle with new branch
    */
   uint64 num_replacements = 0;
   bool   should_continue  = TRUE;
   while (should_continue) {
      uint64 old_root_addr;
      trunk_compact_bundle_node_copy_path(spl, req, &node, &old_root_addr);
      trunk_log_node_if_enabled(&stream, spl, &node);

      /*
       * 11a. ...unless node is a leaf which has split, in which case discard
       *      (interaction 6)
       *
       *      For leaves, the split will cover the compaction and we do not
       *      need to look for the bundle in the split siblings, so simply
       *      exit.
       */
      if (trunk_node_is_leaf(&node)
          && trunk_compact_bundle_node_has_split(spl, req, &node))
      {
         trunk_log_stream_if_enabled(
            spl,
            &stream,
            "compact_bundle discard split: range %s-%s, height %u, bundle %u\n",
            key_string(trunk_data_config(spl), key_buffer_key(&req->start_key)),
            key_string(trunk_data_config(spl), key_buffer_key(&req->end_key)),
            req->height,
            req->bundle_no);
         if (spl->cfg.use_stats) {
            spl->stats[tid].compactions_discarded_leaf_split[height]++;
            spl->stats[tid].compaction_time_wasted_ns[height] +=
               platform_timestamp_elapsed(compaction_start);
         }
         trunk_node_unlock(spl->cc, &node);
         trunk_node_unclaim(spl->cc, &node);
         trunk_node_unget(spl->cc, &node);

         // Here is where we would garbage collect the old path

         if (num_tuples != 0) {
            trunk_dec_ref(spl, &new_branch, FALSE);
         }
         platform_free(spl->heap_id, req->fp_arr);
         platform_free(spl->heap_id, req);
         goto out;
      }

      if (trunk_bundle_live(spl, &node, req->bundle_no)) {
         if (num_tuples != 0) {
            trunk_replace_bundle_branches(spl, &node, &new_branch, req);
            num_replacements++;
            trunk_log_stream_if_enabled(spl,
                                        &stream,
                                        "inserted %lu into %lu\n",
                                        new_branch.root_addr,
                                        node.addr);
         } else {
            trunk_replace_bundle_branches(spl, &node, NULL, req);
            trunk_log_stream_if_enabled(
               spl, &stream, "compact_bundle empty %lu\n", node.addr);
         }

      } else {
         /*
          * 11b. ...unless node is internal and bundle has been flushed
          */
         platform_assert(height != 0);
         trunk_log_stream_if_enabled(
            spl, &stream, "compact_bundle discarded flushed %lu\n", node.addr);
      }
      trunk_log_node_if_enabled(&stream, spl, &node);

      should_continue = trunk_compact_bundle_node_has_split(spl, req, &node);
      if (!should_continue && num_replacements != 0 && pack_req.num_tuples != 0)
      {
         key max_key = trunk_max_key(spl, &node);
         trunk_zap_branch_range(
            spl, &new_branch, max_key, max_key, PAGE_TYPE_BRANCH);
      }

      debug_assert(trunk_verify_node(spl, &node));

      if (should_continue) {
         debug_assert(height != 0);
         key_buffer_copy_key(&req->start_key, trunk_max_key(spl, &node));
      }

      // garbage collect the old path and bundle
      trunk_garbage_collect_bundle(spl, old_root_addr, req);

      // only release locks on node after the garbage collection is complete
      trunk_node_unlock(spl->cc, &node);
      trunk_node_unclaim(spl->cc, &node);
      trunk_node_unget(spl->cc, &node);

      if (should_continue) {
         rc = trunk_compact_bundle_node_get(spl, req, &node);
         platform_assert_status_ok(rc);
      }
   }

   if (spl->cfg.use_stats) {
      if (req->type == TRUNK_COMPACTION_TYPE_SPACE_REC) {
         spl->stats[tid].space_rec_tuples_reclaimed[height] +=
            req->tuples_reclaimed;
      }
      if (req->type == TRUNK_COMPACTION_TYPE_SINGLE_LEAF_SPLIT) {
         spl->stats[tid].single_leaf_tuples += num_tuples;
         if (num_tuples > spl->stats[tid].single_leaf_max_tuples) {
            spl->stats[tid].single_leaf_max_tuples = num_tuples;
         }
      }
   }
   if (num_replacements == 0) {
      if (num_tuples != 0) {
         trunk_dec_ref(spl, &new_branch, FALSE);
      }
      if (spl->cfg.use_stats) {
         spl->stats[tid].compactions_discarded_flushed[height]++;
         spl->stats[tid].compaction_time_wasted_ns[height] +=
            platform_timestamp_elapsed(compaction_start);
      }
      platform_free(spl->heap_id, req->fp_arr);
      platform_free(spl->heap_id, req);
   } else {
      if (spl->cfg.use_stats) {
         compaction_start = platform_timestamp_elapsed(compaction_start);
         spl->stats[tid].compaction_time_ns[height] += compaction_start;
         if (compaction_start > spl->stats[tid].compaction_time_max_ns[height])
         {
            spl->stats[tid].compaction_time_max_ns[height] = compaction_start;
         }
      }
      trunk_log_stream_if_enabled(
         spl,
         &stream,
         "build_filter enqueue: range %s-%s, height %u, bundle %u\n",
         key_string(trunk_data_config(spl), key_buffer_key(&req->start_key)),
         key_string(trunk_data_config(spl), key_buffer_key(&req->end_key)),
         req->height,
         req->bundle_no);
      task_enqueue(
         spl->ts, TASK_TYPE_NORMAL, trunk_bundle_build_filters, req, TRUE);
   }
out:
   trunk_log_stream_if_enabled(spl, &stream, "\n");
   trunk_close_log_stream_if_enabled(spl, &stream);
}

/*
 *-----------------------------------------------------------------------------
 * Splitting functions
 *-----------------------------------------------------------------------------
 */

static inline bool
trunk_needs_split(trunk_handle *spl, trunk_node *node)
{
   if (trunk_node_is_leaf(node)) {
      uint64 num_tuples = trunk_pivot_num_tuples(spl, node, 0);
      uint64 kv_bytes   = trunk_pivot_kv_bytes(spl, node, 0);
      return num_tuples > spl->cfg.max_tuples_per_node
             || kv_bytes > spl->cfg.max_kv_bytes_per_node
             || trunk_logical_branch_count(spl, node)
                   > spl->cfg.max_branches_per_node;
   }
   return trunk_num_children(spl, node) > spl->cfg.fanout;
}

void
trunk_split_index(trunk_handle             *spl,
                  trunk_node               *parent,
                  trunk_node               *child,
                  uint16                    pivot_no,
                  trunk_compact_bundle_req *req)
{
   platform_stream_handle stream;
   platform_status        rc = trunk_open_log_stream_if_enabled(spl, &stream);
   platform_assert_status_ok(rc);
   trunk_log_stream_if_enabled(spl,
                               &stream,
                               "split index %lu with parent %lu\n",
                               child->addr,
                               parent->addr);
   trunk_log_node_if_enabled(&stream, spl, parent);
   trunk_log_node_if_enabled(&stream, spl, child);
   trunk_node *left_node           = child;
   uint16      target_num_children = trunk_num_children(spl, left_node) / 2;
   uint16      height              = trunk_node_height(left_node);

   if (spl->cfg.use_stats)
      spl->stats[platform_get_tid()].index_splits++;

   // allocate right node
   trunk_node right_node;
   trunk_alloc(spl->cc, &spl->mini, height, &right_node);
   uint64 right_addr = right_node.addr;

   // ALEX: Maybe worth figuring out the real page size
   memmove(right_node.hdr, left_node->hdr, trunk_page_size(&spl->cfg));
   trunk_pivot_data *right_start_pivot =
      trunk_get_pivot_data(spl, &right_node, 0);
   trunk_pivot_data *left_split_pivot =
      trunk_get_pivot_data(spl, left_node, target_num_children);
   uint16 pivots_to_copy =
      trunk_num_pivot_keys(spl, left_node) - target_num_children;
   size_t bytes_to_copy = pivots_to_copy * trunk_pivot_size(spl);
   memmove(right_start_pivot, left_split_pivot, bytes_to_copy);

   uint16 start_filter = trunk_start_sb_filter(spl, left_node);
   uint16 end_filter   = trunk_end_sb_filter(spl, left_node);
   for (uint16 filter_no = start_filter; filter_no != end_filter;
        filter_no        = trunk_add_subbundle_filter_number(spl, filter_no, 1))
   {
      routing_filter *filter = trunk_get_sb_filter(spl, left_node, filter_no);
      trunk_inc_filter(spl, filter);
   }

   // set the headers appropriately
   right_node.hdr->num_pivot_keys =
      left_node->hdr->num_pivot_keys - target_num_children;
   left_node->hdr->num_pivot_keys = target_num_children + 1;

   trunk_reset_start_branch(spl, &right_node);
   trunk_reset_start_branch(spl, left_node);

   // fix the entries in the reclamation queue
   uint16 right_num_children = trunk_num_children(spl, &right_node);
   for (uint16 pivot_no = 0; pivot_no < right_num_children; pivot_no++) {
      trunk_pivot_data *pdata =
         trunk_get_pivot_data(spl, &right_node, pivot_no);
      if (pdata->srq_idx != -1 && spl->cfg.reclaim_threshold != UINT64_MAX) {
         // platform_default_log("Deleting %12lu-%lu (index %lu) from SRQ\n",
         //       left_node->disk_addr, pdata->generation, pdata->srq_idx);
         srq_data data_to_reinsert = srq_delete(&spl->srq, pdata->srq_idx);
         data_to_reinsert.addr     = right_addr;
         // platform_default_log("Reinserting %12lu-%lu into SRQ\n",
         //       right_addr, pdata->generation);
         pdata->srq_idx = srq_insert(&spl->srq, data_to_reinsert);
      }
   }

   // add right child to parent
   rc = trunk_add_pivot(spl, parent, &right_node, pivot_no + 1);
   platform_assert(SUCCESS(rc));
   trunk_pivot_recount_num_tuples_and_kv_bytes(spl, parent, pivot_no);
   trunk_pivot_recount_num_tuples_and_kv_bytes(spl, parent, pivot_no + 1);

   trunk_log_stream_if_enabled(
      spl, &stream, "----------------------------------------\n");
   trunk_log_node_if_enabled(&stream, spl, parent);
   trunk_log_node_if_enabled(&stream, spl, left_node);
   trunk_log_node_if_enabled(&stream, spl, &right_node);
   trunk_close_log_stream_if_enabled(spl, &stream);

   if (req != NULL) {
      trunk_compact_bundle_req *next_req = TYPED_MALLOC(spl->heap_id, next_req);
      memmove(next_req, req, sizeof(trunk_compact_bundle_req));
      next_req->addr = right_node.addr;
      key_buffer_init_from_key(
         &next_req->start_key, spl->heap_id, trunk_min_key(spl, &right_node));
      key_buffer_init_from_key(
         &next_req->end_key, spl->heap_id, trunk_max_key(spl, &right_node));

      platform_assert(!trunk_key_compare(
         spl, key_buffer_key(&req->start_key), trunk_min_key(spl, left_node)));
      key_buffer_copy_key(&req->end_key, trunk_max_key(spl, left_node));

      rc = trunk_compact_bundle_enqueue(spl, "split to", req);
      platform_assert_status_ok(rc);
   }

   trunk_node_unlock(spl->cc, &right_node);
   trunk_node_unclaim(spl->cc, &right_node);
   trunk_node_unget(spl->cc, &right_node);
}

/*
 * Estimate the number of unique keys in the pivot
 */
static inline uint64
trunk_pivot_estimate_unique_keys(trunk_handle     *spl,
                                 trunk_node       *node,
                                 trunk_pivot_data *pdata)
{
   routing_filter filter[MAX_FILTERS];
   uint64         filter_no = 0;
   filter[filter_no++]      = pdata->filter;

   uint64 num_sb_fp     = 0;
   uint64 num_sb_unique = 0;
   for (uint16 sb_filter_no = trunk_start_sb_filter(spl, node);
        sb_filter_no != trunk_end_sb_filter(spl, node);
        sb_filter_no = trunk_add_subbundle_filter_number(spl, sb_filter_no, 1))
   {
      routing_filter *sb_filter = trunk_get_sb_filter(spl, node, sb_filter_no);
      num_sb_fp += sb_filter->num_fingerprints;
      num_sb_unique += sb_filter->num_unique;
      filter[filter_no++] = *sb_filter;
   }

   uint32 num_unique = routing_filter_estimate_unique_fp(
      spl->cc, &spl->cfg.filter_cfg, spl->heap_id, filter, filter_no);

   num_unique = routing_filter_estimate_unique_keys_from_count(
      &spl->cfg.filter_cfg, num_unique);

   uint64 num_leaf_sb_fp = 0;
   for (uint16 bundle_no = pdata->start_bundle;
        bundle_no != trunk_end_bundle(spl, node);
        bundle_no = trunk_add_bundle_number(spl, bundle_no, 1))
   {
      trunk_bundle *bundle = trunk_get_bundle(spl, node, bundle_no);
      num_leaf_sb_fp += bundle->num_tuples;
   }
   uint64 est_num_leaf_sb_unique = num_sb_unique * num_leaf_sb_fp / num_sb_fp;
   uint64 est_num_non_leaf_sb_unique = num_sb_fp - est_num_leaf_sb_unique;

   // platform_error_log("num_unique %u sb_fp %lu sb_unique %lu num_leaf_sb_fp
   // %lu\n",
   //       num_unique, num_sb_fp, num_sb_unique, num_leaf_sb_fp);
   // platform_error_log("est_leaf_sb_fp %lu est_non_leaf_sb_unique %lu\n",
   //       est_num_leaf_sb_unique, est_num_non_leaf_sb_unique);
   uint64 est_leaf_unique = num_unique - est_num_non_leaf_sb_unique;
   return est_leaf_unique;
}

/*
 *----------------------------------------------------------------------
 * trunk_single_leaf_threshold --
 *
 *      Returns an upper bound for the number of estimated tuples for which a
 *      leaf split can output a single leaf.
 *----------------------------------------------------------------------
 */
static inline uint64
trunk_single_leaf_threshold(trunk_handle *spl)
{
   return TRUNK_SINGLE_LEAF_THRESHOLD_PCT * spl->cfg.max_tuples_per_node / 100;
}

/*
 *----------------------------------------------------------------------
 * split_leaf splits a trunk leaf logically. It determines pivots to split
 * on, uses them to split the leaf and adds them to its parent. It then
 * issues compact_bundle jobs on each leaf to perform the actual compaction.
 *
 * Must be called with a lock on both the parent and child
 * Returns with lock on parent and releases child and all new leaves
 * The algorithm tries to downgrade to a claim as much as possible throughout
 *
 * The main loop starts with the current leaf (initially the original leaf),
 * then uses the rough iterator to find the next pivot. It copies the current
 * leaf to a new leaf, and sets the end key of the current leaf and start key
 * of the new leaf to the pivot. It then issues a compact_bundle job on the
 * current leaf and releases it. Finally, the loop continues with the new
 * leaf as current.
 *
 * Algorithm:
 * 1. Create a rough merge iterator on all the branches
 * 2. Use rough merge iterator to determine pivots for new leaves
 * 3. Clear old bundles from leaf and put all branches in a new bundle
 * 4. Create new leaf, adjust min/max keys and other metadata
 * 5. Add new leaf to parent
 * 6. Issue compact_bundle for last_leaf and release
 * 7. Repeat 4-6 on new leaf
 * 8. Clean up
 *----------------------------------------------------------------------
 */
void
trunk_split_leaf(trunk_handle *spl,
                 trunk_node   *parent,
                 trunk_node   *leaf,
                 uint16        child_idx)
{
   const threadid      tid = platform_get_tid();
   trunk_task_scratch *task_scratch =
      task_system_get_thread_scratch(spl->ts, tid);
   split_leaf_scratch *scratch      = &task_scratch->split_leaf;
   uint64              num_branches = trunk_branch_count(spl, leaf);
   uint64              start_branch = trunk_start_branch(spl, leaf);

   trunk_node_unlock(spl->cc, parent);
   trunk_node_unlock(spl->cc, leaf);

   platform_stream_handle stream;
   platform_status        rc = trunk_open_log_stream_if_enabled(spl, &stream);
   platform_assert_status_ok(rc);
   trunk_log_stream_if_enabled(
      spl, &stream, "split_leaf addr %lu\n", leaf->addr);

   uint64 split_start;
   if (spl->cfg.use_stats) {
      spl->stats[tid].leaf_splits++;
      split_start = platform_get_timestamp();
   }

   trunk_pivot_data *pdata = trunk_get_pivot_data(spl, leaf, 0);
   uint64            estimated_unique_keys =
      trunk_pivot_estimate_unique_keys(spl, leaf, pdata);
   uint64 num_tuples = trunk_pivot_num_tuples(spl, leaf, 0);
   if (estimated_unique_keys > num_tuples * 19 / 20) {
      estimated_unique_keys = num_tuples;
   }
   trunk_compaction_type comp_type = TRUNK_COMPACTION_TYPE_LEAF_SPLIT;
   uint64                kv_bytes  = trunk_pivot_kv_bytes(spl, leaf, 0);
   uint64                estimated_unique_kv_bytes =
      estimated_unique_keys * kv_bytes / num_tuples;
   uint64 target_num_leaves =
      estimated_unique_kv_bytes / spl->cfg.target_leaf_kv_bytes;
   if (target_num_leaves <= 1) {
      if (estimated_unique_keys > trunk_single_leaf_threshold(spl)) {
         target_num_leaves = 2;
      } else {
         target_num_leaves = 1;
         comp_type         = TRUNK_COMPACTION_TYPE_SINGLE_LEAF_SPLIT;
         if (spl->cfg.use_stats) {
            spl->stats[tid].single_leaf_splits++;
         }
      }
   }
   target_num_leaves =
      MIN(target_num_leaves,
          spl->cfg.max_pivot_keys - trunk_num_pivot_keys(spl, parent));
   if (target_num_leaves == 1) {
      comp_type = TRUNK_COMPACTION_TYPE_SINGLE_LEAF_SPLIT;
      if (spl->cfg.use_stats) {
         spl->stats[tid].single_leaf_splits++;
      }
   }

   uint64 target_leaf_kv_bytes = kv_bytes / target_num_leaves;
   uint16 num_leaves;

   // copy pivot (in parent) of leaf
   key_buffer_init_from_key(
      &scratch->pivot[0], spl->heap_id, trunk_min_key(spl, leaf));

   uint64 leaf0_num_tuples = estimated_unique_keys;
   uint64 leaf0_kv_bytes   = estimated_unique_kv_bytes;

   if (target_num_leaves != 1) {
      /*
       * 1. Create a rough merge iterator on all the branches
       *
       *    A rough merge iterator is a merge iterator on height 1
       * btree iterators. It uses height 1 pivots as a proxy for
       * a count of tuples.
       *
       *    This count is an estimate with multiple sources of error:
       *       -- Last leaves in each btree are not counted
       *          (there is no upper bound pivot)
       *       -- A selected pivot from a branch may be between pivots for other
       *          branches
       *       -- min_key may be between pivots
       *       -- updates and deletes may be resolved resulting in fewer output
       *          tuples
       */
      platform_assert(num_branches <= ARRAY_SIZE(scratch->btree_itor));
      btree_iterator *rough_btree_itor = scratch->btree_itor;
      iterator      **rough_itor       = scratch->rough_itor;

      key             pivot0 = trunk_get_pivot(spl, leaf, 0);
      key             pivot1 = trunk_get_pivot(spl, leaf, 1);
      platform_status rc1, rc2;
      KEY_CREATE_LOCAL_COPY(rc1, min_key, spl->heap_id, pivot0);
      KEY_CREATE_LOCAL_COPY(rc2, max_key, spl->heap_id, pivot1);
      platform_assert_status_ok(rc1);
      platform_assert_status_ok(rc2);

      for (uint64 branch_offset = 0; branch_offset < num_branches;
           branch_offset++) {
         uint64 branch_no =
            trunk_add_branch_number(spl, start_branch, branch_offset);
         debug_assert(branch_no != trunk_end_branch(spl, leaf));
         trunk_branch *branch = trunk_get_branch(spl, leaf, branch_no);
         btree_iterator_init(spl->cc,
                             &spl->cfg.btree_cfg,
                             &rough_btree_itor[branch_offset],
                             branch->root_addr,
                             PAGE_TYPE_BRANCH,
                             min_key,
                             max_key,
                             TRUE,
                             1);
         rough_itor[branch_offset] = &rough_btree_itor[branch_offset].super;
      }

      merge_iterator *rough_merge_itor;
      platform_status rc = merge_iterator_create(spl->heap_id,
                                                 spl->cfg.data_cfg,
                                                 num_branches,
                                                 rough_itor,
                                                 MERGE_RAW,
                                                 &rough_merge_itor);
      platform_assert_status_ok(rc);

      /*
       * 2. Use rough merge iterator to determine pivots for new leaves
       */
      bool at_end;
      rc = iterator_at_end(&rough_merge_itor->super, &at_end);
      platform_assert_status_ok(rc);

      uint64 rough_count_kv_bytes;
      uint64 rough_count_num_tuples;
      for (num_leaves = 0; !at_end; num_leaves++) {
         rough_count_num_tuples = 0;
         rough_count_kv_bytes   = 0;
         while (!at_end
                && (rough_count_kv_bytes < target_leaf_kv_bytes
                    || num_leaves == target_num_leaves - 1))
         {
            key     curr_key;
            message pivot_data_message;
            iterator_get_curr(
               &rough_merge_itor->super, &curr_key, &pivot_data_message);

            const btree_pivot_data *pivot_data =
               message_data(pivot_data_message);
            rough_count_num_tuples += pivot_data->stats.num_kvs;
            rough_count_kv_bytes +=
               pivot_data->stats.key_bytes + pivot_data->stats.message_bytes;
            iterator_advance(&rough_merge_itor->super);
            iterator_at_end(&rough_merge_itor->super, &at_end);
         }

         if (num_leaves == 0) {
            leaf0_num_tuples = rough_count_num_tuples;
            leaf0_kv_bytes   = rough_count_kv_bytes;
         }

         if (!at_end) {
            key     curr_key;
            message dummy_data;
            iterator_get_curr(&rough_merge_itor->super, &curr_key, &dummy_data);
            debug_assert(key_length(curr_key) <= trunk_max_key_size(spl));
            // copy new pivot (in parent) of new leaf
            key_buffer_init_from_key(
               &scratch->pivot[num_leaves + 1], spl->heap_id, curr_key);
         }
      }

      // clean up the iterators
      rc = merge_iterator_destroy(spl->heap_id, &rough_merge_itor);
      platform_assert_status_ok(rc);
      for (uint64 i = 0; i < num_branches; i++) {
         btree_iterator_deinit(&rough_btree_itor[i]);
      }
   } else {
      num_leaves = 1;
   }

   // copy max key of last new leaf (max key of leaf)
   key_buffer_init_from_key(
      &scratch->pivot[num_leaves], spl->heap_id, trunk_max_key(spl, leaf));

   platform_assert(num_leaves + trunk_num_pivot_keys(spl, parent)
                   <= spl->cfg.max_pivot_keys);

   /*
    * 3. Clear old bundles from leaf and put all branches in a new bundle
    */
   trunk_node_lock(spl->cc, parent);
   trunk_log_node_if_enabled(&stream, spl, parent);
   trunk_node_lock(spl->cc, leaf);
   trunk_log_node_if_enabled(&stream, spl, leaf);

   uint16 bundle_no = trunk_leaf_rebundle_all_branches(
      spl, leaf, leaf0_num_tuples, leaf0_kv_bytes, FALSE);

   for (uint16 leaf_no = 0; leaf_no < num_leaves; leaf_no++) {
      /*
       * 4. Create new leaf, adjust min/max keys and other metadata
       *
       *    Have lock on leaf (original leaf or last iteration) and parent
       *    This loop :
       *    1. allocates new_leaf
       *    2. copies leaf to new_leaf
       *    3. sets min_key and max_key on new_leaf
       *    4. sets next_addr on leaf
       *    5. incs all branches ref counts
       *    6. sets new_leaf tuple_count
       *    7. adds new_leaf to parent
       */

      trunk_node new_leaf;
      if (leaf_no != 0) {
         // allocate a new leaf
         trunk_alloc(spl->cc, &spl->mini, 0, &new_leaf);

         // copy leaf to new leaf
         memmove(
            new_leaf.page->data, leaf->page->data, trunk_page_size(&spl->cfg));
      } else {
         // just going to edit the min/max keys, etc. of original leaf
         new_leaf = *leaf;
      }

      /* Adjust max key first so that we always have ordered pivots (enforced by
       * trunk_set_pivot in debug mode) */
      // adjust max key
      trunk_set_pivot(
         spl, &new_leaf, 1, key_buffer_key(&scratch->pivot[leaf_no + 1]));
      // adjust min key
      trunk_set_pivot(
         spl, &new_leaf, 0, key_buffer_key(&scratch->pivot[leaf_no]));

      // set &new_leaf tuple_count
      trunk_bundle *bundle = trunk_get_bundle(spl, &new_leaf, bundle_no);
      uint64        new_leaf_num_tuples[TRUNK_MAX_PIVOTS];
      uint64        new_leaf_kv_bytes[TRUNK_MAX_PIVOTS];
      trunk_tuples_in_bundle(
         spl, &new_leaf, bundle, new_leaf_num_tuples, new_leaf_kv_bytes);
      trunk_pivot_clear_counts(spl, &new_leaf, 0);
      trunk_pivot_set_bundle_counts(
         spl, &new_leaf, 0, new_leaf_num_tuples[0], new_leaf_kv_bytes[0]);

      if (leaf_no != 0) {
         // inc the refs of all the branches
         for (uint16 branch_no = trunk_start_branch(spl, &new_leaf);
              branch_no != trunk_end_branch(spl, &new_leaf);
              branch_no = trunk_add_branch_number(spl, branch_no, 1))
         {
            trunk_branch *branch  = trunk_get_branch(spl, &new_leaf, branch_no);
            key           min_key = trunk_min_key(spl, &new_leaf);
            trunk_inc_intersection(spl, branch, min_key, FALSE);
         }

         // inc the refs of all the filters
         trunk_bundle *bundle = trunk_get_bundle(spl, &new_leaf, bundle_no);
         uint16        start_filter =
            trunk_bundle_start_filter(spl, &new_leaf, bundle);
         uint16 end_filter = trunk_bundle_end_filter(spl, &new_leaf, bundle);
         for (uint16 filter_no = start_filter; filter_no != end_filter;
              filter_no = trunk_add_subbundle_filter_number(spl, filter_no, 1))
         {
            routing_filter *filter =
               trunk_get_sb_filter(spl, &new_leaf, filter_no);
            trunk_inc_filter(spl, filter);
         }

         /*
          * 5. Add new leaf to parent
          */
         platform_status rc =
            trunk_add_pivot(spl, parent, &new_leaf, child_idx + leaf_no);
         platform_assert(SUCCESS(rc));

         /*
          * 6. Issue compact_bundle for leaf and release
          */
         trunk_compact_bundle_req *req = TYPED_ZALLOC(spl->heap_id, req);
         req->spl                      = spl;
         req->addr                     = leaf->addr;
         req->type                     = comp_type;
         req->bundle_no                = bundle_no;
         req->max_pivot_generation     = trunk_pivot_generation(spl, leaf);
         req->pivot_generation[0]      = trunk_pivot_generation(spl, leaf) - 1;
         req->input_pivot_tuple_count[0] = trunk_pivot_num_tuples(spl, leaf, 0);
         req->input_pivot_kv_byte_count[0] = trunk_pivot_kv_bytes(spl, leaf, 0);
         key_buffer_init_from_key(
            &req->start_key, spl->heap_id, trunk_min_key(spl, leaf));
         key_buffer_init_from_key(
            &req->end_key, spl->heap_id, trunk_max_key(spl, leaf));

         rc = trunk_compact_bundle_enqueue(spl, "enqueue", req);
         platform_assert_status_ok(rc);

         trunk_log_node_if_enabled(&stream, spl, leaf);

         debug_assert(trunk_verify_node(spl, leaf));
         trunk_node_unlock(spl->cc, leaf);
         trunk_node_unclaim(spl->cc, leaf);
         trunk_node_unget(spl->cc, leaf);
      }

      *leaf = new_leaf;
   }

   for (uint16 leaf_no = 0; leaf_no <= num_leaves; leaf_no++) {
      key_buffer_deinit(&scratch->pivot[leaf_no]);
   }

   // set next_addr of leaf (from last iteration)
   trunk_compact_bundle_req *req = TYPED_ZALLOC(spl->heap_id, req);
   req->spl                      = spl;
   req->addr                     = leaf->addr;
   // req->height already 0
   req->bundle_no                    = bundle_no;
   req->max_pivot_generation         = trunk_pivot_generation(spl, leaf);
   req->pivot_generation[0]          = trunk_pivot_generation(spl, leaf) - 1;
   req->input_pivot_tuple_count[0]   = trunk_pivot_num_tuples(spl, leaf, 0);
   req->input_pivot_kv_byte_count[0] = trunk_pivot_kv_bytes(spl, leaf, 0);
   req->type                         = comp_type;
   key_buffer_init_from_key(
      &req->start_key, spl->heap_id, trunk_min_key(spl, leaf));
   key_buffer_init_from_key(
      &req->end_key, spl->heap_id, trunk_max_key(spl, leaf));

   // issue compact_bundle for leaf and release
   rc = trunk_compact_bundle_enqueue(spl, "enqueue", req);
   platform_assert_status_ok(rc);

   trunk_log_node_if_enabled(&stream, spl, parent);
   trunk_log_node_if_enabled(&stream, spl, leaf);

   debug_assert(trunk_verify_node(spl, leaf));
   trunk_node_unlock(spl->cc, leaf);
   trunk_node_unclaim(spl->cc, leaf);
   trunk_node_unget(spl->cc, leaf);

   /*
    * 8. Clean up
    */
   trunk_close_log_stream_if_enabled(spl, &stream);

   if (spl->cfg.use_stats) {
      // Doesn't include the original leaf
      spl->stats[tid].leaf_splits_leaves_created += num_leaves - 1;
      uint64 split_time = platform_timestamp_elapsed(split_start);
      spl->stats[tid].leaf_split_time_ns += split_time;
      platform_timestamp_elapsed(split_start);
      if (split_time > spl->stats[tid].leaf_split_max_time_ns) {
         spl->stats[tid].leaf_split_max_time_ns = split_time;
      }
   }
}


int
trunk_split_root(trunk_handle *spl, trunk_node *root)
{
   // allocate a new child node
   trunk_node child;
   trunk_alloc(spl->cc, &spl->mini, root->hdr->height, &child);

   // copy root to child, fix up root, then split
   memmove(child.hdr, root->hdr, trunk_page_size(&spl->cfg));
   // num_pivot_keys is changed by add_pivot_new_root below
   root->hdr->height++;
   // leave generation and pivot_generation
   root->hdr->start_branch      = 0;
   root->hdr->start_frac_branch = 0;
   root->hdr->end_branch        = 0;
   root->hdr->start_bundle      = 0;
   root->hdr->end_bundle        = 0;
   root->hdr->start_subbundle   = 0;
   root->hdr->end_subbundle     = 0;
   root->hdr->start_sb_filter   = 0;
   root->hdr->end_sb_filter     = 0;

   trunk_add_pivot_new_root(spl, root, &child);

   trunk_split_index(spl, root, &child, 0, NULL);

   trunk_node_unlock(spl->cc, &child);
   trunk_node_unclaim(spl->cc, &child);
   trunk_node_unget(spl->cc, &child);

   return 0;
}


/*
 *-----------------------------------------------------------------------------
 * Range functions and iterators
 *
 *      trunk_node_iterator
 *      trunk_iterator
 *-----------------------------------------------------------------------------
 */
void
trunk_range_iterator_get_curr(iterator *itor, key *curr_key, message *data);
platform_status
trunk_range_iterator_at_end(iterator *itor, bool *at_end);
platform_status
trunk_range_iterator_advance(iterator *itor);
void
trunk_range_iterator_deinit(trunk_range_iterator *range_itor);

const static iterator_ops trunk_range_iterator_ops = {
   .get_curr = trunk_range_iterator_get_curr,
   .at_end   = trunk_range_iterator_at_end,
   .advance  = trunk_range_iterator_advance,
};

platform_status
trunk_range_iterator_init(trunk_handle         *spl,
                          trunk_range_iterator *range_itor,
                          key                   min_key,
                          key                   max_key,
                          uint64                num_tuples)
{
   debug_assert(!key_is_null(min_key));
   debug_assert(!key_is_null(max_key));

   range_itor->spl          = spl;
   range_itor->super.ops    = &trunk_range_iterator_ops;
   range_itor->num_branches = 0;
   range_itor->num_tuples   = num_tuples;
   key_buffer_init_from_key(&range_itor->min_key, spl->heap_id, min_key);
   key_buffer_init_from_key(&range_itor->max_key, spl->heap_id, max_key);

   if (trunk_key_compare(spl, max_key, min_key) <= 0) {
      range_itor->at_end = TRUE;
      return STATUS_OK;
   }

   range_itor->at_end = FALSE;

   ZERO_ARRAY(range_itor->compacted);

   // grab the lookup lock
   memtable_get_lookup_lock(spl->mt_ctxt);

   // memtables
   ZERO_ARRAY(range_itor->branch);
   // Note this iteration is in descending generation order
   range_itor->memtable_start_gen = memtable_generation(spl->mt_ctxt);
   range_itor->memtable_end_gen   = memtable_generation_retired(spl->mt_ctxt);
   range_itor->num_memtable_branches =
      range_itor->memtable_start_gen - range_itor->memtable_end_gen;
   for (uint64 mt_gen = range_itor->memtable_start_gen;
        mt_gen != range_itor->memtable_end_gen;
        mt_gen--)
   {
      platform_assert(
         (range_itor->num_branches < TRUNK_RANGE_ITOR_MAX_BRANCHES),
         "range_itor->num_branches=%lu should be < "
         " TRUNK_RANGE_ITOR_MAX_BRANCHES (%d).",
         range_itor->num_branches,
         TRUNK_RANGE_ITOR_MAX_BRANCHES);
      debug_assert(range_itor->num_branches < ARRAY_SIZE(range_itor->branch));

      bool   compacted;
      uint64 root_addr =
         trunk_memtable_root_addr_for_lookup(spl, mt_gen, &compacted);
      range_itor->compacted[range_itor->num_branches] = compacted;
      if (compacted) {
         btree_block_dec_ref(spl->cc, &spl->cfg.btree_cfg, root_addr);
      } else {
         trunk_memtable_inc_ref(spl, mt_gen);
      }

      range_itor->branch[range_itor->num_branches].root_addr = root_addr;

      range_itor->num_branches++;
   }

   trunk_node node;
   trunk_node_get(spl->cc, spl->root_addr, &node);
   memtable_unget_lookup_lock(spl->mt_ctxt);

   // index btrees
   uint16 height = trunk_node_height(&node);
   for (uint16 h = height; h > 0; h--) {
      uint16 pivot_no = trunk_find_pivot(
         spl, &node, key_buffer_key(&range_itor->min_key), less_than_or_equal);
      debug_assert(pivot_no < trunk_num_children(spl, &node));
      trunk_pivot_data *pdata = trunk_get_pivot_data(spl, &node, pivot_no);

      for (uint16 branch_offset = 0;
           branch_offset != trunk_pivot_branch_count(spl, &node, pdata);
           branch_offset++)
      {
         platform_assert(
            (range_itor->num_branches < TRUNK_RANGE_ITOR_MAX_BRANCHES),
            "range_itor->num_branches=%lu should be < "
            " TRUNK_RANGE_ITOR_MAX_BRANCHES (%d).",
            range_itor->num_branches,
            TRUNK_RANGE_ITOR_MAX_BRANCHES);

         debug_assert(range_itor->num_branches
                      < ARRAY_SIZE(range_itor->branch));
         uint16 branch_no = trunk_subtract_branch_number(
            spl, trunk_end_branch(spl, &node), branch_offset + 1);
         range_itor->branch[range_itor->num_branches] =
            *trunk_get_branch(spl, &node, branch_no);
         range_itor->compacted[range_itor->num_branches] = TRUE;
         uint64 root_addr =
            range_itor->branch[range_itor->num_branches].root_addr;
         btree_block_dec_ref(spl->cc, &spl->cfg.btree_cfg, root_addr);
         range_itor->num_branches++;
      }

      trunk_node child;
      trunk_node_get(spl->cc, pdata->addr, &child);
      trunk_node_unget(spl->cc, &node);
      node = child;
   }

   // leaf btrees
   for (uint16 branch_offset = 0;
        branch_offset != trunk_branch_count(spl, &node);
        branch_offset++)
   {
      uint16 branch_no = trunk_subtract_branch_number(
         spl, trunk_end_branch(spl, &node), branch_offset + 1);
      range_itor->branch[range_itor->num_branches] =
         *trunk_get_branch(spl, &node, branch_no);
      uint64 root_addr = range_itor->branch[range_itor->num_branches].root_addr;
      btree_block_dec_ref(spl->cc, &spl->cfg.btree_cfg, root_addr);
      range_itor->compacted[range_itor->num_branches] = TRUE;
      range_itor->num_branches++;
   }

   // have a leaf, use to get rebuild key
   key rebuild_key =
      trunk_key_compare(spl, trunk_max_key(spl, &node), max_key) < 0
         ? trunk_max_key(spl, &node)
         : max_key;
   key_buffer_init_from_key(
      &range_itor->rebuild_key, spl->heap_id, rebuild_key);
   if (trunk_key_compare(spl, max_key, rebuild_key) < 0) {
      key_buffer_init_from_key(
         &range_itor->local_max_key, spl->heap_id, max_key);
   } else {
      key_buffer_init_from_key(
         &range_itor->local_max_key, spl->heap_id, rebuild_key);
   }

   trunk_node_unget(spl->cc, &node);

   for (uint64 i = 0; i < range_itor->num_branches; i++) {
      uint64          branch_no  = range_itor->num_branches - i - 1;
      btree_iterator *btree_itor = &range_itor->btree_itor[branch_no];
      trunk_branch   *branch     = &range_itor->branch[branch_no];
      if (range_itor->compacted[branch_no]) {
         bool do_prefetch =
            range_itor->compacted[branch_no] && num_tuples > TRUNK_PREFETCH_MIN
               ? TRUE
               : FALSE;
         trunk_branch_iterator_init(spl,
                                    btree_itor,
                                    branch,
                                    key_buffer_key(&range_itor->min_key),
                                    key_buffer_key(&range_itor->local_max_key),
                                    do_prefetch,
                                    FALSE);
      } else {
         uint64 mt_root_addr = branch->root_addr;
         bool   is_live      = branch_no == 0;
         trunk_memtable_iterator_init(
            spl,
            btree_itor,
            mt_root_addr,
            key_buffer_key(&range_itor->min_key),
            key_buffer_key(&range_itor->local_max_key),
            is_live,
            FALSE);
      }
      range_itor->itor[i] = &btree_itor->super;
   }

   platform_status rc = merge_iterator_create(spl->heap_id,
                                              spl->cfg.data_cfg,
                                              range_itor->num_branches,
                                              range_itor->itor,
                                              MERGE_FULL,
                                              &range_itor->merge_itor);
   if (!SUCCESS(rc)) {
      return rc;
   }

   bool at_end;
   iterator_at_end(&range_itor->merge_itor->super, &at_end);

   /*
    * if the merge itor is already exhausted, and there are more keys in the
    * db/range, move to next leaf
    */
   if (at_end) {
      KEY_CREATE_LOCAL_COPY(rc,
                            local_max_key,
                            spl->heap_id,
                            key_buffer_key(&range_itor->local_max_key));
      if (!SUCCESS(rc)) {
         return rc;
      }
      KEY_CREATE_LOCAL_COPY(rc,
                            rebuild_key,
                            spl->heap_id,
                            key_buffer_key(&range_itor->rebuild_key));
      if (!SUCCESS(rc)) {
         return rc;
      }
      trunk_range_iterator_deinit(range_itor);
      if (1 && trunk_key_compare(spl, local_max_key, POSITIVE_INFINITY_KEY) != 0
          && trunk_key_compare(spl, local_max_key, max_key) < 0)
      {
         rc = trunk_range_iterator_init(
            spl, range_itor, rebuild_key, max_key, range_itor->num_tuples);
         if (!SUCCESS(rc)) {
            return rc;
         }
         iterator_at_end(&range_itor->merge_itor->super, &at_end);
      }
   }

   range_itor->at_end = at_end;

   return rc;
}

void
trunk_range_iterator_get_curr(iterator *itor, key *curr_key, message *data)
{
   debug_assert(itor != NULL);
   trunk_range_iterator *range_itor = (trunk_range_iterator *)itor;
   iterator_get_curr(&range_itor->merge_itor->super, curr_key, data);
}

platform_status
trunk_range_iterator_advance(iterator *itor)
{
   debug_assert(itor != NULL);
   trunk_range_iterator *range_itor = (trunk_range_iterator *)itor;
   iterator_advance(&range_itor->merge_itor->super);
   range_itor->num_tuples++;
   bool at_end;
   iterator_at_end(&range_itor->merge_itor->super, &at_end);
   platform_status rc;
   // robj: shouldn't this be a while loop, like in the init function?
   if (at_end) {
      KEY_CREATE_LOCAL_COPY(rc,
                            rebuild_key,
                            range_itor->spl->heap_id,
                            key_buffer_key(&range_itor->rebuild_key));
      if (!SUCCESS(rc)) {
         return rc;
      }
      KEY_CREATE_LOCAL_COPY(rc,
                            max_key,
                            range_itor->spl->heap_id,
                            key_buffer_key(&range_itor->max_key));
      if (!SUCCESS(rc)) {
         return rc;
      }
      trunk_range_iterator_deinit(range_itor);
      rc = trunk_range_iterator_init(range_itor->spl,
                                     range_itor,
                                     rebuild_key,
                                     max_key,
                                     range_itor->num_tuples);
      if (!SUCCESS(rc)) {
         return rc;
      }
      if (!range_itor->at_end) {
         iterator_at_end(&range_itor->merge_itor->super, &at_end);
         platform_assert(!at_end);
      }
   }

   return STATUS_OK;
}

platform_status
trunk_range_iterator_at_end(iterator *itor, bool *at_end)
{
   debug_assert(itor != NULL);
   trunk_range_iterator *range_itor = (trunk_range_iterator *)itor;

   *at_end = range_itor->at_end;
   return STATUS_OK;
}

void
trunk_range_iterator_deinit(trunk_range_iterator *range_itor)
{
   // If the iterator is at end, then it has already been deinitialized
   if (range_itor->at_end) {
      return;
   }
   trunk_handle *spl = range_itor->spl;
   merge_iterator_destroy(range_itor->spl->heap_id, &range_itor->merge_itor);
   for (uint64 i = 0; i < range_itor->num_branches; i++) {
      btree_iterator *btree_itor = &range_itor->btree_itor[i];
      if (range_itor->compacted[i]) {
         uint64 root_addr = btree_itor->root_addr;
         trunk_branch_iterator_deinit(spl, btree_itor, FALSE);
         btree_unblock_dec_ref(spl->cc, &spl->cfg.btree_cfg, root_addr);
      } else {
         uint64 mt_gen = range_itor->memtable_start_gen - i;
         trunk_memtable_iterator_deinit(spl, btree_itor, mt_gen, FALSE);
         trunk_memtable_dec_ref(spl, mt_gen);
      }
   }

   key_buffer_deinit(&range_itor->min_key);
   key_buffer_deinit(&range_itor->max_key);
   key_buffer_deinit(&range_itor->local_max_key);
   key_buffer_deinit(&range_itor->rebuild_key);
}

/*
 * Given a node addr and pivot generation, find the pivot with that generation
 * among the node and its split descendents
 *
 * Returns node with a write lock
 */
trunk_pivot_data *
trunk_find_pivot_from_generation(trunk_handle *spl,
                                 trunk_node   *leaf,
                                 uint64        pivot_generation)
{
   uint16 num_children = trunk_num_children(spl, leaf);
   for (uint16 pivot_no = 0; pivot_no < num_children; pivot_no++) {
      trunk_pivot_data *pdata = trunk_get_pivot_data(spl, leaf, pivot_no);
      if (pivot_generation == pdata->generation) {
         return pdata;
      }
   }
   return NULL;
}

platform_status
trunk_compact_leaf(trunk_handle *spl, trunk_node *leaf)
{
   const threadid tid = platform_get_tid();

   platform_stream_handle stream;
   platform_status        rc = trunk_open_log_stream_if_enabled(spl, &stream);
   platform_assert_status_ok(rc);
   trunk_log_stream_if_enabled(
      spl, &stream, "compact_leaf addr %lu\n", leaf->addr);
   trunk_log_node_if_enabled(&stream, spl, leaf);

   uint64 sr_start;
   if (spl->cfg.use_stats) {
      spl->stats[tid].space_recs[0]++;
      sr_start = platform_get_timestamp();
   }

   // Clear old bundles from leaf and put all branches in a new bundle
   uint64 num_tuples = trunk_pivot_num_tuples(spl, leaf, 0);
   uint64 kv_bytes   = trunk_pivot_kv_bytes(spl, leaf, 0);
   uint16 bundle_no =
      trunk_leaf_rebundle_all_branches(spl, leaf, num_tuples, kv_bytes, TRUE);

   // Issue compact_bundle for leaf and release
   trunk_compact_bundle_req *req = TYPED_ZALLOC(spl->heap_id, req);
   req->spl                      = spl;
   req->addr                     = leaf->addr;
   // req->height already 0
   req->bundle_no                    = bundle_no;
   req->max_pivot_generation         = trunk_pivot_generation(spl, leaf);
   req->pivot_generation[0]          = trunk_pivot_generation(spl, leaf) - 1;
   req->input_pivot_tuple_count[0]   = trunk_pivot_num_tuples(spl, leaf, 0);
   req->input_pivot_kv_byte_count[0] = trunk_pivot_kv_bytes(spl, leaf, 0);
   req->type                         = TRUNK_COMPACTION_TYPE_SPACE_REC;
   key_buffer_init_from_key(
      &req->start_key, spl->heap_id, trunk_min_key(spl, leaf));
   key_buffer_init_from_key(
      &req->end_key, spl->heap_id, trunk_max_key(spl, leaf));

   rc = trunk_compact_bundle_enqueue(spl, "enqueue", req);
   platform_assert_status_ok(rc);

   trunk_log_node_if_enabled(&stream, spl, leaf);

   debug_assert(trunk_verify_node(spl, leaf));

   /*
    * 8. Clean up
    */
   trunk_close_log_stream_if_enabled(spl, &stream);

   if (spl->cfg.use_stats) {
      // Doesn't include the original leaf
      uint64 sr_time = platform_timestamp_elapsed(sr_start);
      spl->stats[tid].space_rec_time_ns[0] += sr_time;
   }

   return STATUS_OK;
}

/*
 *-----------------------------------------------------------------------------
 * Space reclamation
 *-----------------------------------------------------------------------------
 */
bool
trunk_should_reclaim_space(trunk_handle *spl)
{
   if (spl->cfg.reclaim_threshold == UINT64_MAX) {
      return FALSE;
   }
   if (spl->cfg.reclaim_threshold == 0) {
      return TRUE;
   }
   uint64 in_use         = allocator_in_use(spl->al);
   bool   should_reclaim = in_use > spl->cfg.reclaim_threshold;
   return should_reclaim;
}

platform_status
trunk_reclaim_space(trunk_handle *spl)
{
   platform_assert(spl->cfg.reclaim_threshold != UINT64_MAX);
   while (TRUE) {
      srq_data space_rec = srq_extract_max(&spl->srq);
      if (!srq_data_found(&space_rec)) {
         return STATUS_NOT_FOUND;
      }
      trunk_node node;
      trunk_node_get(spl->cc, space_rec.addr, &node);
      trunk_node_claim(spl->cc, &node);
      trunk_pivot_data *pdata = trunk_find_pivot_from_generation(
         spl, &node, space_rec.pivot_generation);
      if (pdata == NULL) {
         trunk_node_unclaim(spl->cc, &node);
         trunk_node_unget(spl->cc, &node);
         continue;
      }
      pdata->srq_idx = -1;

      trunk_node_lock(spl->cc, &node);
      if (trunk_node_is_leaf(&node)) {
         trunk_compact_leaf(spl, &node);
      } else {
         uint64 sr_start;
         if (spl->cfg.use_stats) {
            sr_start = platform_get_timestamp();
         }
         platform_status rc = trunk_flush(spl, &node, pdata, TRUE);
         if (spl->cfg.use_stats) {
            const threadid tid    = platform_get_tid();
            uint16         height = trunk_node_height(&node);
            spl->stats[tid].space_recs[height]++;
            spl->stats[tid].space_rec_time_ns[height] +=
               platform_timestamp_elapsed(sr_start);
         }
         if (!SUCCESS(rc)) {
            trunk_node_unlock(spl->cc, &node);
            trunk_node_unclaim(spl->cc, &node);
            trunk_node_unget(spl->cc, &node);
            continue;
         }
      }
      trunk_node_unlock(spl->cc, &node);
      trunk_node_unclaim(spl->cc, &node);
      trunk_node_unget(spl->cc, &node);
      return STATUS_OK;
   }
}

void
trunk_maybe_reclaim_space(trunk_handle *spl)
{
   while (trunk_should_reclaim_space(spl)) {
      platform_status rc = trunk_reclaim_space(spl);
      if (STATUS_IS_EQ(rc, STATUS_NOT_FOUND)) {
         break;
      }
   }
}

/*
 *-----------------------------------------------------------------------------
 * Main Splinter API functions
 *
 *      insert
 *      lookup
 *      range
 *-----------------------------------------------------------------------------
 */

platform_status
trunk_insert(trunk_handle *spl, key tuple_key, message data)
{
   timestamp      ts;
   const threadid tid = platform_get_tid();
   if (spl->cfg.use_stats) {
      ts = platform_get_timestamp();
   }

   if (trunk_max_key_size(spl) < key_length(tuple_key)) {
      return STATUS_BAD_PARAM;
   }

   if (message_class(data) == MESSAGE_TYPE_DELETE) {
      data = DELETE_MESSAGE;
   }

   platform_status rc = trunk_memtable_insert(spl, tuple_key, data);
   if (!SUCCESS(rc)) {
      goto out;
   }

   task_perform_one_if_needed(spl->ts, spl->cfg.queue_scale_percent);

   if (spl->cfg.use_stats) {
      switch (message_class(data)) {
         case MESSAGE_TYPE_INSERT:
            spl->stats[tid].insertions++;
            platform_histo_insert(spl->stats[tid].insert_latency_histo,
                                  platform_timestamp_elapsed(ts));
            break;
         case MESSAGE_TYPE_UPDATE:
            spl->stats[tid].updates++;
            platform_histo_insert(spl->stats[tid].update_latency_histo,
                                  platform_timestamp_elapsed(ts));
            break;
         case MESSAGE_TYPE_DELETE:
            spl->stats[tid].deletions++;
            platform_histo_insert(spl->stats[tid].delete_latency_histo,
                                  platform_timestamp_elapsed(ts));
            break;
         default:
            platform_assert(0);
      }
   }

out:
   return rc;
}

bool
trunk_filter_lookup(trunk_handle      *spl,
                    trunk_node        *node,
                    routing_filter    *filter,
                    routing_config    *cfg,
                    uint16             start_branch,
                    key                target,
                    merge_accumulator *data)
{
   uint16   height;
   threadid tid;
   if (spl->cfg.use_stats) {
      tid    = platform_get_tid();
      height = trunk_node_height(node);
   }

   uint64          found_values;
   platform_status rc =
      routing_filter_lookup(spl->cc, cfg, filter, target, &found_values);
   platform_assert_status_ok(rc);
   if (spl->cfg.use_stats) {
      spl->stats[tid].filter_lookups[height]++;
   }
   uint16 next_value =
      routing_filter_get_next_value(found_values, ROUTING_NOT_FOUND);
   while (next_value != ROUTING_NOT_FOUND) {
      uint16 branch_no = trunk_add_branch_number(spl, start_branch, next_value);
      trunk_branch   *branch = trunk_get_branch(spl, node, branch_no);
      bool            local_found;
      platform_status rc;
      rc =
         trunk_btree_lookup_and_merge(spl, branch, target, data, &local_found);
      platform_assert_status_ok(rc);
      if (spl->cfg.use_stats) {
         spl->stats[tid].branch_lookups[height]++;
      }
      if (local_found) {
         message msg = merge_accumulator_to_message(data);
         if (message_is_definitive(msg)) {
            return FALSE;
         }
      } else if (spl->cfg.use_stats) {
         spl->stats[tid].filter_false_positives[height]++;
      }
      next_value = routing_filter_get_next_value(found_values, next_value);
   }
   return TRUE;
}

bool
trunk_compacted_subbundle_lookup(trunk_handle      *spl,
                                 trunk_node        *node,
                                 trunk_subbundle   *sb,
                                 key                target,
                                 merge_accumulator *data)
{
   debug_assert(sb->state == SB_STATE_COMPACTED);
   debug_assert(trunk_subbundle_branch_count(spl, node, sb) == 1);
   uint16   height;
   threadid tid;
   if (spl->cfg.use_stats) {
      tid    = platform_get_tid();
      height = trunk_node_height(node);
   }

   uint16 filter_count = trunk_subbundle_filter_count(spl, node, sb);
   for (uint16 filter_no = 0; filter_no != filter_count; filter_no++) {
      if (spl->cfg.use_stats) {
         spl->stats[tid].filter_lookups[height]++;
      }
      uint64          found_values;
      routing_filter *filter = trunk_subbundle_filter(spl, node, sb, filter_no);
      debug_assert(filter->addr != 0);
      platform_status rc = routing_filter_lookup(
         spl->cc, &spl->cfg.filter_cfg, filter, target, &found_values);
      platform_assert_status_ok(rc);
      if (found_values) {
         uint16          branch_no = sb->start_branch;
         trunk_branch   *branch    = trunk_get_branch(spl, node, branch_no);
         bool            local_found;
         platform_status rc;
         rc = trunk_btree_lookup_and_merge(
            spl, branch, target, data, &local_found);
         platform_assert_status_ok(rc);
         if (spl->cfg.use_stats) {
            spl->stats[tid].branch_lookups[height]++;
         }
         if (local_found) {
            message msg = merge_accumulator_to_message(data);
            if (message_is_definitive(msg)) {
               return FALSE;
            }
         } else if (spl->cfg.use_stats) {
            spl->stats[tid].filter_false_positives[height]++;
         }
         return TRUE;
      }
   }
   return TRUE;
}

bool
trunk_bundle_lookup(trunk_handle      *spl,
                    trunk_node        *node,
                    trunk_bundle      *bundle,
                    key                target,
                    merge_accumulator *data)
{
   uint16 sb_count = trunk_bundle_subbundle_count(spl, node, bundle);
   for (uint16 sb_off = 0; sb_off != sb_count; sb_off++) {
      uint16 sb_no = trunk_subtract_subbundle_number(
         spl, bundle->end_subbundle, sb_off + 1);
      trunk_subbundle *sb = trunk_get_subbundle(spl, node, sb_no);
      bool             should_continue;
      if (sb->state == SB_STATE_COMPACTED) {
         should_continue =
            trunk_compacted_subbundle_lookup(spl, node, sb, target, data);
      } else {
         routing_filter *filter = trunk_subbundle_filter(spl, node, sb, 0);
         routing_config *cfg    = &spl->cfg.filter_cfg;
         debug_assert(filter->addr != 0);
         should_continue = trunk_filter_lookup(
            spl, node, filter, cfg, sb->start_branch, target, data);
      }
      if (!should_continue) {
         return should_continue;
      }
   }
   return TRUE;
}

bool
trunk_pivot_lookup(trunk_handle      *spl,
                   trunk_node        *node,
                   trunk_pivot_data  *pdata,
                   key                target,
                   merge_accumulator *data)
{
   // first check in bundles
   uint16 num_bundles = trunk_pivot_bundle_count(spl, node, pdata);
   for (uint16 bundle_off = 0; bundle_off != num_bundles; bundle_off++) {
      uint16 bundle_no = trunk_subtract_bundle_number(
         spl, trunk_end_bundle(spl, node), bundle_off + 1);
      debug_assert(trunk_bundle_live(spl, node, bundle_no));
      trunk_bundle *bundle = trunk_get_bundle(spl, node, bundle_no);
      bool          should_continue =
         trunk_bundle_lookup(spl, node, bundle, target, data);
      if (!should_continue) {
         return should_continue;
      }
   }

   routing_config *cfg = &spl->cfg.filter_cfg;
   return trunk_filter_lookup(
      spl, node, &pdata->filter, cfg, pdata->start_branch, target, data);
}

// If any change is made in here, please make similar change in
// trunk_lookup_async
platform_status
trunk_lookup(trunk_handle *spl, key target, merge_accumulator *result)
{
   // look in memtables

   // 1. get read lock on lookup lock
   //     --- 2. for [mt_no = mt->generation..mt->gen_to_incorp]
   // 2. for gen = mt->generation; mt[gen % ...].gen == gen; gen --;
   //                also handles switch to READY ^^^^^

   merge_accumulator_set_to_null(result);

   bool found_in_memtable = FALSE;
   memtable_get_lookup_lock(spl->mt_ctxt);
   uint64 mt_gen_start = memtable_generation(spl->mt_ctxt);
   uint64 mt_gen_end   = memtable_generation_retired(spl->mt_ctxt);
   for (uint64 mt_gen = mt_gen_start; mt_gen != mt_gen_end; mt_gen--) {
      platform_status rc;
      rc = trunk_memtable_lookup(spl, mt_gen, target, result);
      platform_assert_status_ok(rc);
      if (merge_accumulator_is_definitive(result)) {
         found_in_memtable = TRUE;
         goto found_final_answer_early;
      }
   }

   trunk_node node;
   trunk_root_get(spl, &node);

   // release memtable lookup lock
   memtable_unget_lookup_lock(spl->mt_ctxt);

   // look in index nodes
   uint16 height = trunk_node_height(&node);
   for (uint16 h = height; h > 0; h--) {
      uint16 pivot_no =
         trunk_find_pivot(spl, &node, target, less_than_or_equal);
      debug_assert(pivot_no < trunk_num_children(spl, &node));
      trunk_pivot_data *pdata = trunk_get_pivot_data(spl, &node, pivot_no);
      bool              should_continue =
         trunk_pivot_lookup(spl, &node, pdata, target, result);
      if (!should_continue) {
         goto found_final_answer_early;
      }
      trunk_node child;
      trunk_node_get(spl->cc, pdata->addr, &child);
      trunk_node_unget(spl->cc, &node);
      node = child;
   }

   // look in leaf
   trunk_pivot_data *pdata = trunk_get_pivot_data(spl, &node, 0);
   bool should_continue = trunk_pivot_lookup(spl, &node, pdata, target, result);
   if (!should_continue) {
      goto found_final_answer_early;
   }

   debug_assert(merge_accumulator_is_null(result)
                || merge_accumulator_message_class(result)
                      == MESSAGE_TYPE_UPDATE);
   if (!merge_accumulator_is_null(result)) {
      data_merge_tuples_final(spl->cfg.data_cfg, target, result);
   }
found_final_answer_early:

   if (found_in_memtable) {
      // release memtable lookup lock
      memtable_unget_lookup_lock(spl->mt_ctxt);
   } else {
      trunk_node_unget(spl->cc, &node);
   }
   if (spl->cfg.use_stats) {
      threadid tid = platform_get_tid();
      if (!merge_accumulator_is_null(result)) {
         spl->stats[tid].lookups_found++;
      } else {
         spl->stats[tid].lookups_not_found++;
      }
   }

   /* Normalize DELETE messages to return a null merge_accumulator */
   if (!merge_accumulator_is_null(result)
       && merge_accumulator_message_class(result) == MESSAGE_TYPE_DELETE)
   {
      merge_accumulator_set_to_null(result);
   }

   return STATUS_OK;
}

/*
 * trunk_async_set_state sets the state of the async splinter
 * lookup state machine.
 */
static inline void
trunk_async_set_state(trunk_async_ctxt *ctxt, trunk_async_state new_state)
{
   ctxt->prev_state = ctxt->state;
   ctxt->state      = new_state;
}


/*
 * trunk_async_callback
 *
 *      Callback that's called when the async cache get for a trunk
 *      node loads a page for the child into the cache. This function
 *      moves the async splinter lookup state machine's state ahead,
 *      and calls the upper layer callback that'll re-enqueue the
 *      spinter lookup for dispatch.
 */
static void
trunk_async_callback(cache_async_ctxt *cache_ctxt)
{
   trunk_async_ctxt *ctxt =
      container_of(cache_ctxt, trunk_async_ctxt, cache_ctxt);
   platform_assert(SUCCESS(cache_ctxt->status));
   platform_assert(cache_ctxt->page);
   //   platform_default_log("%s:%d tid %2lu: ctxt %p is callback with page
   //   %p\n",
   //                __FILE__, __LINE__, platform_get_tid(), ctxt,
   //                cache_ctxt->page);
   ctxt->was_async = TRUE;
   // Move state machine ahead and requeue for dispatch
   if (UNLIKELY(ctxt->state == async_state_get_root_reentrant)) {
      trunk_async_set_state(ctxt, async_state_trunk_node_lookup);
   } else {
      debug_assert((ctxt->state == async_state_get_child_trunk_node_reentrant),
                   "ctxt->state=%d != expected state=%d",
                   ctxt->state,
                   async_state_get_child_trunk_node_reentrant);
      trunk_async_set_state(ctxt, async_state_unget_parent_trunk_node);
   }
   ctxt->cb(ctxt);
}


/*
 * trunk_filter_async_callback
 *
 *      Callback that's called when the async filter get api has loaded
 *      a page into cache. This just requeues the splinter lookup for
 *      dispatch at the same state, so that async filter get can be
 *      called again.
 */
static void
trunk_filter_async_callback(routing_async_ctxt *filter_ctxt)
{
   trunk_async_ctxt *ctxt =
      container_of(filter_ctxt, trunk_async_ctxt, filter_ctxt);
   //   platform_default_log("%s:%d tid %2lu: ctxt %p is callback\n",
   //                __FILE__, __LINE__, platform_get_tid(), ctxt);
   // Requeue for dispatch
   ctxt->cb(ctxt);
}

/*
 * trunk_btree_async_callback
 *
 *      Callback that's called when the async btree
 *      lookup api has loaded a page into cache. This just requeues
 *      the splinter lookup for dispatch at the same state, so that
 *      async btree lookup can be called again.
 */
static void
trunk_btree_async_callback(btree_async_ctxt *btree_ctxt)
{
   trunk_async_ctxt *ctxt =
      container_of(btree_ctxt, trunk_async_ctxt, btree_ctxt);
   //   platform_default_log("%s:%d tid %2lu: ctxt %p is callback\n",
   //                __FILE__, __LINE__, platform_get_tid(), ctxt);
   // Requeue for dispatch
   ctxt->cb(ctxt);
}


/*
 * Async splinter lookup. Caller must have called trunk_async_ctxt_init()
 * on the context before the first invocation.
 *
 * This uses hand over hand locking to descend the trunk tree and
 * every time a child node needs to be looked up from the cache, it
 * uses the async get api. A reference to the parent node is held in
 * trunk_async_ctxt->trunk_node while a reference to the child page
 * is obtained by the cache_get_async() into
 * trunk_async_ctxt->cache_ctxt->page
 *
 * Returns:
 *    async_success: results are available in *found and *result
 *    async_locked: caller needs to retry
 *    async_no_reqs: caller needs to retry but may want to throttle
 *    async_io_started: async IO was started; the caller will be informed
 *      via callback when it's done. After callback is called, the caller
 *      must call this again from thread context with the same key and result
 *      as the first invocation.
 *
 * Side-effects:
 *    Maintains state in *result. This helps avoid copying data between
 *    invocations. Caller must use the same pointers to key, result and
 *    found in different invocations of a lookup until it returns
 *    async_success. Caller must not modify the contents of those
 *    pointers.
 */
cache_async_result
trunk_lookup_async(trunk_handle      *spl,    // IN
                   key                target, // IN
                   merge_accumulator *result, // OUT
                   trunk_async_ctxt  *ctxt)    // IN/OUT
{
   cache_async_result res = 0;
   threadid           tid;

#if TRUNK_DEBUG
   cache_enable_sync_get(spl->cc, FALSE);
#endif
   if (spl->cfg.use_stats) {
      tid = platform_get_tid();
   }
   trunk_node *node = &ctxt->trunk_node;
   bool        done = FALSE;

   do {
      switch (ctxt->state) {
         case async_state_start:
         {
            merge_accumulator_set_to_null(result);
            trunk_async_set_state(ctxt, async_state_lookup_memtable);
            // fallthrough
         }
         case async_state_lookup_memtable:
         {
            memtable_get_lookup_lock(spl->mt_ctxt);
            uint64 mt_gen_start = memtable_generation(spl->mt_ctxt);
            uint64 mt_gen_end   = memtable_generation_retired(spl->mt_ctxt);
            for (uint64 mt_gen = mt_gen_start; mt_gen != mt_gen_end; mt_gen--) {
               platform_status rc;
               rc = trunk_memtable_lookup(spl, mt_gen, target, result);
               platform_assert_status_ok(rc);
               if (merge_accumulator_is_definitive(result)) {
                  trunk_async_set_state(ctxt,
                                        async_state_found_final_answer_early);
                  memtable_unget_lookup_lock(spl->mt_ctxt);
                  break;
               }
            }
            if (ctxt->state == async_state_found_final_answer_early) {
               break;
            }
            // fallthrough
         }
         case async_state_get_root_reentrant:
         {
            cache_ctxt_init(
               spl->cc, trunk_async_callback, NULL, &ctxt->cache_ctxt);
            res = trunk_node_get_async(spl->cc, spl->root_addr, ctxt);
            switch (res) {
               case async_locked:
               case async_no_reqs:
                  //            platform_default_log("%s:%d tid %2lu: ctxt %p is
                  //            retry\n",
                  //                         __FILE__, __LINE__,
                  //                         platform_get_tid(), ctxt);
                  /*
                   * Ctxt remains at same state. The invocation is done, but
                   * the request isn't; and caller will re-invoke me.
                   */
                  done = TRUE;
                  break;
               case async_io_started:
                  //            platform_default_log("%s:%d tid %2lu: ctxt %p is
                  //            io_started\n",
                  //                         __FILE__, __LINE__,
                  //                         platform_get_tid(), ctxt);
                  // Invocation is done; request isn't. Callback will move
                  // state.
                  done = TRUE;
                  break;
               case async_success:
                  ctxt->was_async = FALSE;
                  trunk_async_set_state(ctxt, async_state_trunk_node_lookup);
                  ctxt->trunk_node.page = ctxt->cache_ctxt.page;
                  ctxt->trunk_node.hdr =
                     (trunk_hdr *)(ctxt->cache_ctxt.page->data);
                  memtable_unget_lookup_lock(spl->mt_ctxt);
                  break;
               default:
                  platform_assert(0);
            }
            break;
         }
         case async_state_trunk_node_lookup:
         {
            ctxt->height = trunk_node_height(node);
            uint16 pivot_no =
               trunk_find_pivot(spl, node, target, less_than_or_equal);
            debug_assert(pivot_no < trunk_num_children(spl, node));
            ctxt->pdata = trunk_get_pivot_data(spl, node, pivot_no);
            ctxt->sb_no = trunk_start_subbundle_for_lookup(spl, node);
            ctxt->end_sb_no =
               trunk_pivot_end_subbundle_for_lookup(spl, node, ctxt->pdata);
            ctxt->filter_no = 0;
            char key_str[128];
            trunk_key_to_string(spl, target, key_str);
            trunk_async_set_state(ctxt, async_state_subbundle_lookup);
            // fallthrough
         }
         case async_state_subbundle_lookup:
         {
            if (ctxt->sb_no == ctxt->end_sb_no) {
               debug_assert(ctxt->filter_no == 0);
               ctxt->lookup_state = async_lookup_state_pivot;
               trunk_async_set_state(ctxt, async_state_pivot_lookup);
               break;
            }
            ctxt->sb = trunk_get_subbundle(spl, node, ctxt->sb_no);
            if (ctxt->sb->state == SB_STATE_COMPACTED) {
               ctxt->lookup_state = async_lookup_state_compacted_subbundle;
            } else {
               ctxt->lookup_state = async_lookup_state_subbundle;
            }
            debug_assert(ctxt->filter_no
                         < trunk_subbundle_filter_count(spl, node, ctxt->sb));
            ctxt->filter =
               trunk_subbundle_filter(spl, node, ctxt->sb, ctxt->filter_no);
            trunk_async_set_state(ctxt, async_state_filter_lookup_start);
            break;
         }
         case async_state_pivot_lookup:
         {
            ctxt->sb     = NULL;
            ctxt->filter = &ctxt->pdata->filter;
            trunk_async_set_state(ctxt, async_state_filter_lookup_start);
            // fall through
         }
         case async_state_filter_lookup_start:
         {
            ctxt->value = ROUTING_NOT_FOUND;
            if (ctxt->filter->addr == 0) {
               platform_assert(ctxt->lookup_state == async_lookup_state_pivot);
               trunk_async_set_state(ctxt, async_state_next_in_node);
               break;
            }
            if (spl->cfg.use_stats) {
               spl->stats[tid].filter_lookups[ctxt->height]++;
            }
            routing_filter_ctxt_init(&ctxt->filter_ctxt,
                                     &ctxt->cache_ctxt,
                                     trunk_filter_async_callback);
            trunk_async_set_state(ctxt, async_state_filter_lookup_reentrant);
            break;
         }
         case async_state_filter_lookup_reentrant:
         {
            // bool is_leaf;
            // switch (ctxt->lookup_state) {
            //    case async_lookup_state_pivot:
            //       is_leaf = ctxt->height == 0;
            //       break;
            //    case async_lookup_state_subbundle:
            //       debug_assert(ctxt->sb != NULL);
            //       is_leaf = ctxt->sb->state == SB_STATE_UNCOMPACTED_LEAF;
            //       break;
            //    case async_lookup_state_compacted_subbundle:
            //       is_leaf = FALSE;
            //       break;
            // }

            routing_config *filter_cfg = trunk_routing_cfg(spl);

            res = trunk_filter_lookup_async(spl,
                                            filter_cfg,
                                            ctxt->filter,
                                            target,
                                            &ctxt->found_values,
                                            &ctxt->filter_ctxt);
            switch (res) {
               case async_locked:
               case async_no_reqs:
                  //            platform_default_log("%s:%d tid %2lu: ctxt %p is
                  //            retry\n",
                  //                         __FILE__, __LINE__,
                  //                         platform_get_tid(), ctxt);
                  /*
                   * Ctxt remains at same state. The invocation is done, but
                   * the request isn't; and caller will re-invoke me.
                   */
                  done = TRUE;
                  break;
               case async_io_started:
                  //            platform_default_log("%s:%d tid %2lu: ctxt %p is
                  //            io_started\n",
                  //                         __FILE__, __LINE__,
                  //                         platform_get_tid(), ctxt);
                  // Invocation is done; request isn't. Callback will move
                  // state.
                  done = TRUE;
                  break;
               case async_success:
                  // I don't own the cache context, filter does
                  trunk_async_set_state(ctxt, async_state_btree_lookup_start);
                  break;
               default:
                  platform_assert(0);
            }
            break;
         }
         case async_state_btree_lookup_start:
         {
            uint16 branch_no;
            switch (ctxt->lookup_state) {
               case async_lookup_state_pivot:
                  debug_assert(ctxt->pdata != NULL);
                  ctxt->value = routing_filter_get_next_value(
                     ctxt->found_values, ctxt->value);
                  if (ctxt->value == ROUTING_NOT_FOUND) {
                     trunk_async_set_state(ctxt, async_state_next_in_node);
                     continue;
                  }
                  branch_no = trunk_add_branch_number(
                     spl, ctxt->pdata->start_branch, ctxt->value);
                  break;
               case async_lookup_state_subbundle:
                  debug_assert(ctxt->sb != NULL);
                  ctxt->value = routing_filter_get_next_value(
                     ctxt->found_values, ctxt->value);
                  if (ctxt->value == ROUTING_NOT_FOUND) {
                     trunk_async_set_state(ctxt, async_state_next_in_node);
                     continue;
                  }
                  branch_no = trunk_add_branch_number(
                     spl, ctxt->sb->start_branch, ctxt->value);
                  branch_no = ctxt->sb->start_branch + ctxt->value;
                  break;
               case async_lookup_state_compacted_subbundle:
                  debug_assert(ctxt->sb != NULL);
                  if (ctxt->found_values == 0) {
                     ctxt->value = ROUTING_NOT_FOUND;
                     trunk_async_set_state(ctxt, async_state_next_in_node);
                     continue;
                  }
                  branch_no = ctxt->sb->start_branch;
                  break;
               default:
                  platform_error_log("Invalid async_lookup_state=%d\n",
                                     ctxt->lookup_state);
                  platform_assert(0);
            }
            ctxt->branch = trunk_get_branch(spl, node, branch_no);
            btree_ctxt_init(&ctxt->btree_ctxt,
                            &ctxt->cache_ctxt,
                            trunk_btree_async_callback);
            trunk_async_set_state(ctxt, async_state_btree_lookup_reentrant);
            break;
         }
         case async_state_btree_lookup_reentrant:
         {
            res = trunk_btree_lookup_and_merge_async(
               spl, ctxt->branch, target, result, &ctxt->btree_ctxt);
            switch (res) {
               case async_locked:
               case async_no_reqs:
                  //            platform_default_log("%s:%d tid %2lu: ctxt %p is
                  //            retry\n",
                  //                         __FILE__, __LINE__,
                  //                         platform_get_tid(), ctxt);
                  /*
                   * Ctxt remains at same state. The invocation is done, but
                   * the request isn't; and caller will re-invoke me.
                   */
                  done = TRUE;
                  break;
               case async_io_started:
                  //            platform_default_log("%s:%d tid %2lu: ctxt %p is
                  //            io_started\n",
                  //                         __FILE__, __LINE__,
                  //                         platform_get_tid(), ctxt);
                  // Invocation is done; request isn't. Callback will move
                  // state.
                  done = TRUE;
                  break;
               case async_success:
                  // I don't own the cache context, btree does
                  if (merge_accumulator_is_definitive(result)) {
                     trunk_async_set_state(
                        ctxt, async_state_found_final_answer_early);
                     trunk_node_unget(spl->cc, &ctxt->trunk_node);
                     ZERO_CONTENTS(&ctxt->trunk_node);
                     break;
                  } else if (spl->cfg.use_stats) {
                     const uint16 height = trunk_node_height(node);
                     spl->stats[tid].filter_false_positives[height]++;
                  }
                  trunk_async_set_state(ctxt, async_state_next_in_node);
                  break;
               default:
                  platform_assert(0);
            }
            break;
         }
         case async_state_next_in_node:
         {
            switch (ctxt->lookup_state) {
               case async_lookup_state_pivot:
                  debug_assert(ctxt->filter_no == 0);
                  if (ctxt->value == ROUTING_NOT_FOUND) {
                     trunk_async_set_state(ctxt, async_state_trunk_node_done);
                  } else {
                     trunk_async_set_state(ctxt,
                                           async_state_btree_lookup_start);
                  }
                  continue;
               case async_lookup_state_subbundle:
                  debug_assert(ctxt->filter_no == 0);
                  if (ctxt->value == ROUTING_NOT_FOUND) {
                     ctxt->sb_no =
                        trunk_subtract_subbundle_number(spl, ctxt->sb_no, 1);
                     trunk_async_set_state(ctxt, async_state_subbundle_lookup);
                     break;
                  } else {
                     trunk_async_set_state(ctxt,
                                           async_state_btree_lookup_start);
                  }
                  continue;
               case async_lookup_state_compacted_subbundle:
                  if (ctxt->found_values != 0) {
                     ctxt->sb_no =
                        trunk_subtract_subbundle_number(spl, ctxt->sb_no, 1);
                     ctxt->filter_no = 0;
                  } else {
                     ctxt->filter_no++;
                     uint16 sb_filter_count =
                        trunk_subbundle_filter_count(spl, node, ctxt->sb);
                     if (ctxt->filter_no >= sb_filter_count) {
                        debug_assert(ctxt->filter_no == sb_filter_count);
                        ctxt->sb_no =
                           trunk_subtract_subbundle_number(spl, ctxt->sb_no, 1);
                        ctxt->filter_no = 0;
                     }
                  }
                  trunk_async_set_state(ctxt, async_state_subbundle_lookup);
                  continue;
               default:
                  platform_error_log("Invalid async_lookup_state=%d\n",
                                     ctxt->lookup_state);
                  platform_assert(0);
            }
            break;
         }
         case async_state_trunk_node_done:
         {
            if (ctxt->height == 0) {
               if (!merge_accumulator_is_null(result)
                   && merge_accumulator_message_class(result)
                         != MESSAGE_TYPE_INSERT)
               {
                  data_merge_tuples_final(spl->cfg.data_cfg, target, result);
               }
               trunk_async_set_state(ctxt, async_state_end);
               trunk_node_unget(spl->cc, &ctxt->trunk_node);
               ZERO_CONTENTS(&ctxt->trunk_node);
               break;
            } else {
               trunk_async_set_state(
                  ctxt, async_state_get_child_trunk_node_reentrant);
               break;
            }
         }
         case async_state_get_child_trunk_node_reentrant:
         {
            cache_ctxt_init(
               spl->cc, trunk_async_callback, NULL, &ctxt->cache_ctxt);
            debug_assert(ctxt->pdata != NULL);
            res = trunk_node_get_async(spl->cc, ctxt->pdata->addr, ctxt);
            switch (res) {
               case async_locked:
               case async_no_reqs:
                  //            platform_default_log("%s:%d tid %2lu: ctxt %p is
                  //            retry\n",
                  //                         __FILE__, __LINE__,
                  //                         platform_get_tid(), ctxt);
                  /*
                   * Ctxt remains at same state. The invocation is done, but
                   * the request isn't; and caller will re-invoke me.
                   */
                  done = TRUE;
                  break;
               case async_io_started:
                  //            platform_default_log("%s:%d tid %2lu: ctxt %p is
                  //            io_started\n",
                  //                         __FILE__, __LINE__,
                  //                         platform_get_tid(), ctxt);
                  // Invocation is done; request isn't. Callback will move
                  // state.
                  done = TRUE;
                  break;
               case async_success:
                  ctxt->was_async = FALSE;
                  trunk_async_set_state(ctxt,
                                        async_state_unget_parent_trunk_node);
                  break;
               default:
                  platform_assert(0);
            }
            break;
         }
         case async_state_unget_parent_trunk_node:
         {
            if (ctxt->was_async) {
               trunk_node_async_done(spl, ctxt);
            }
            trunk_node_unget(spl->cc, node);
            ctxt->pdata           = NULL;
            ctxt->trunk_node.page = ctxt->cache_ctxt.page;
            ctxt->trunk_node.hdr  = (trunk_hdr *)(ctxt->cache_ctxt.page->data);
            trunk_async_set_state(ctxt, async_state_trunk_node_lookup);
            break;
         }
         case async_state_found_final_answer_early:
         {
            trunk_async_set_state(ctxt, async_state_end);
            break;
         }
         case async_state_end:
         {
            if (spl->cfg.use_stats) {
               if (!merge_accumulator_is_null(result)) {
                  spl->stats[tid].lookups_found++;
               } else {
                  spl->stats[tid].lookups_not_found++;
               }
            }

            if (!merge_accumulator_is_null(result)) {
               message_type type = merge_accumulator_message_class(result);
               debug_assert(type == MESSAGE_TYPE_DELETE
                            || type == MESSAGE_TYPE_INSERT);
               if (type == MESSAGE_TYPE_DELETE) {
                  merge_accumulator_set_to_null(result);
               }
            }

            res  = async_success;
            done = TRUE;
            break;
         }
         default:
            platform_assert(0);
      }
   } while (!done);
#if TRUNK_DEBUG
   cache_enable_sync_get(spl->cc, TRUE);
#endif

   return res;
}


platform_status
trunk_range(trunk_handle  *spl,
            key            start_key,
            uint64         num_tuples,
            tuple_function func,
            void          *arg)
{
   trunk_range_iterator *range_itor = TYPED_MALLOC(spl->heap_id, range_itor);
   platform_status       rc         = trunk_range_iterator_init(
      spl, range_itor, start_key, POSITIVE_INFINITY_KEY, num_tuples);
   if (!SUCCESS(rc)) {
      goto destroy_range_itor;
   }

   bool at_end;
   iterator_at_end(&range_itor->super, &at_end);

   for (int i = 0; i < num_tuples && !at_end; i++) {
      key     curr_key;
      message data;
      iterator_get_curr(&range_itor->super, &curr_key, &data);
      func(curr_key, data, arg);
      iterator_advance(&range_itor->super);
      iterator_at_end(&range_itor->super, &at_end);
   }

destroy_range_itor:
   trunk_range_iterator_deinit(range_itor);
   platform_free(spl->heap_id, range_itor);
   return rc;
}


/*
 *-----------------------------------------------------------------------------
 * Create/destroy
 * XXX Fix this api to return platform_status
 *-----------------------------------------------------------------------------
 */
trunk_handle *
trunk_create(trunk_config     *cfg,
             allocator        *al,
             cache            *cc,
             task_system      *ts,
             allocator_root_id id,
             platform_heap_id  hid)
{
   trunk_handle *spl = TYPED_FLEXIBLE_STRUCT_ZALLOC(
      hid, spl, compacted_memtable, TRUNK_NUM_MEMTABLES);
   memmove(&spl->cfg, cfg, sizeof(*cfg));

   // Validate configured key-size is within limits.
   spl->al = al;
   spl->cc = cc;
   debug_assert(id != INVALID_ALLOCATOR_ROOT_ID);
   spl->id      = id;
   spl->heap_id = hid;
   spl->ts      = ts;

   platform_batch_rwlock_init(&spl->trunk_root_lock);

   srq_init(&spl->srq, platform_get_module_id(), hid);

   // get a free node for the root
   //    we don't use the mini allocator for this, since the root doesn't
   //    maintain constant height
   uint64          root_addr;
   platform_status rc = allocator_alloc(spl->al, &root_addr, PAGE_TYPE_TRUNK);
   spl->root_addr     = root_addr;
   platform_assert_status_ok(rc);
   trunk_node root;
   root.addr = spl->root_addr;
   root.page = cache_alloc(spl->cc, root.addr, PAGE_TYPE_TRUNK);
   root.hdr  = (trunk_hdr *)root.page->data;

   ZERO_CONTENTS(root.hdr);

   // set up the mini allocator
   //    we use the root extent as the initial mini_allocator head
   uint64 meta_addr = spl->root_addr + trunk_page_size(cfg);
   // The trunk uses an unkeyed mini allocator
   mini_init(&spl->mini,
             cc,
             spl->cfg.data_cfg,
             meta_addr,
             0,
             TRUNK_MAX_HEIGHT,
             PAGE_TYPE_TRUNK,
             page_type_table,
             FALSE);

   // set up the memtable context
   memtable_config *mt_cfg = &spl->cfg.mt_cfg;
   spl->mt_ctxt            = memtable_context_create(
      spl->heap_id, cc, mt_cfg, trunk_memtable_flush_virtual, spl);

   // set up the log
   if (spl->cfg.use_log) {
      spl->log = log_create(cc, spl->cfg.log_cfg, spl->heap_id);
   }

   // ALEX: For now we assume an init means destroying any present super blocks
   trunk_set_super_block(spl, FALSE, FALSE, TRUE);

   // set up the initial leaf
   trunk_node leaf;
   trunk_alloc(spl->cc, &spl->mini, 0, &leaf);
   memset(leaf.hdr, 0, trunk_page_size(&spl->cfg));
   trunk_set_initial_pivots(spl, &leaf);
   trunk_inc_pivot_generation(spl, &leaf);

   // add leaf to root and fix up root
   root.hdr->height = 1;
   trunk_add_pivot_new_root(spl, &root, &leaf);
   trunk_inc_pivot_generation(spl, &root);

   trunk_node_unlock(spl->cc, &leaf);
   trunk_node_unclaim(spl->cc, &leaf);
   trunk_node_unget(spl->cc, &leaf);

   trunk_node_unlock(spl->cc, &root);
   trunk_node_unclaim(spl->cc, &root);
   trunk_node_unget(spl->cc, &root);

   if (spl->cfg.use_stats) {
      spl->stats = TYPED_ARRAY_ZALLOC(spl->heap_id, spl->stats, MAX_THREADS);
      platform_assert(spl->stats);
      for (uint64 i = 0; i < MAX_THREADS; i++) {
         platform_status rc;
         rc = platform_histo_create(spl->heap_id,
                                    LATENCYHISTO_SIZE + 1,
                                    latency_histo_buckets,
                                    &spl->stats[i].insert_latency_histo);
         platform_assert_status_ok(rc);
         rc = platform_histo_create(spl->heap_id,
                                    LATENCYHISTO_SIZE + 1,
                                    latency_histo_buckets,
                                    &spl->stats[i].update_latency_histo);
         platform_assert_status_ok(rc);
         rc = platform_histo_create(spl->heap_id,
                                    LATENCYHISTO_SIZE + 1,
                                    latency_histo_buckets,
                                    &spl->stats[i].delete_latency_histo);
         platform_assert_status_ok(rc);
      }
   }

   return spl;
}

/*
 * Open (mount) an existing splinter database
 */
trunk_handle *
trunk_mount(trunk_config     *cfg,
            allocator        *al,
            cache            *cc,
            task_system      *ts,
            allocator_root_id id,
            platform_heap_id  hid)
{
   trunk_handle *spl = TYPED_FLEXIBLE_STRUCT_ZALLOC(
      hid, spl, compacted_memtable, TRUNK_NUM_MEMTABLES);
   memmove(&spl->cfg, cfg, sizeof(*cfg));

   spl->al = al;
   spl->cc = cc;
   debug_assert(id != INVALID_ALLOCATOR_ROOT_ID);
   spl->id      = id;
   spl->heap_id = hid;
   spl->ts      = ts;

   srq_init(&spl->srq, platform_get_module_id(), hid);

   platform_batch_rwlock_init(&spl->trunk_root_lock);

   // find the unmounted super block
   spl->root_addr                      = 0;
   uint64             meta_tail        = 0;
   uint64             latest_timestamp = 0;
   page_handle       *super_page;
   trunk_super_block *super = trunk_get_super_block_if_valid(spl, &super_page);
   if (super != NULL) {
      if (super->unmounted && super->timestamp > latest_timestamp) {
         spl->root_addr   = super->root_addr;
         meta_tail        = super->meta_tail;
         latest_timestamp = super->timestamp;
      }
      trunk_release_super_block(spl, super_page);
   }
   if (spl->root_addr == 0) {
      platform_free(hid, spl);
      return (trunk_handle *)NULL;
   }
   uint64 meta_head = spl->root_addr + trunk_page_size(&spl->cfg);

   memtable_config *mt_cfg = &spl->cfg.mt_cfg;
   spl->mt_ctxt            = memtable_context_create(
      spl->heap_id, cc, mt_cfg, trunk_memtable_flush_virtual, spl);

   // The trunk uses an unkeyed mini allocator
   mini_init(&spl->mini,
             cc,
             spl->cfg.data_cfg,
             meta_head,
             meta_tail,
             TRUNK_MAX_HEIGHT,
             PAGE_TYPE_TRUNK,
             page_type_table,
             FALSE);
   if (spl->cfg.use_log) {
      spl->log = log_create(cc, spl->cfg.log_cfg, spl->heap_id);
   }

   trunk_set_super_block(spl, FALSE, FALSE, FALSE);

   if (spl->cfg.use_stats) {
      spl->stats = TYPED_ARRAY_ZALLOC(spl->heap_id, spl->stats, MAX_THREADS);
      platform_assert(spl->stats);
      for (uint64 i = 0; i < MAX_THREADS; i++) {
         platform_status rc;
         rc = platform_histo_create(spl->heap_id,
                                    LATENCYHISTO_SIZE + 1,
                                    latency_histo_buckets,
                                    &spl->stats[i].insert_latency_histo);
         platform_assert_status_ok(rc);
         rc = platform_histo_create(spl->heap_id,
                                    LATENCYHISTO_SIZE + 1,
                                    latency_histo_buckets,
                                    &spl->stats[i].update_latency_histo);
         platform_assert_status_ok(rc);
         rc = platform_histo_create(spl->heap_id,
                                    LATENCYHISTO_SIZE + 1,
                                    latency_histo_buckets,
                                    &spl->stats[i].delete_latency_histo);
         platform_assert_status_ok(rc);
      }
   }
   return spl;
}

/*
 * This function is only safe to call when all other calls to spl have returned
 * and all tasks have been complete.
 */
void
trunk_prepare_for_shutdown(trunk_handle *spl)
{
   // write current memtable to disk
   // (any others must already be flushing/flushed)

   if (!memtable_is_empty(spl->mt_ctxt)) {
      /*
       * memtable_force_finalize is not thread safe. Note also, we do not hold
       * the insert lock or rotate while flushing the memtable.
       */

      uint64 generation = memtable_force_finalize(spl->mt_ctxt);
      trunk_memtable_flush(spl, generation);
   }

   // finish any outstanding tasks and destroy task system for this table.
   platform_status rc = task_perform_until_quiescent(spl->ts);
   platform_assert_status_ok(rc);

   // destroy memtable context (and its memtables)
   memtable_context_destroy(spl->heap_id, spl->mt_ctxt);

   // release the log
   if (spl->cfg.use_log) {
      platform_free(spl->heap_id, spl->log);
   }

   // release the trunk mini allocator
   mini_release(&spl->mini, NULL_KEY);

   // flush all dirty pages in the cache
   cache_flush(spl->cc);
}

bool
trunk_node_destroy(trunk_handle *spl, uint64 addr, void *arg)
{
   trunk_node node;
   trunk_node_get(spl->cc, addr, &node);
   trunk_node_claim(spl->cc, &node);
   trunk_node_lock(spl->cc, &node);
   uint16 num_children = trunk_num_children(spl, &node);
   for (uint16 pivot_no = 0; pivot_no < num_children; pivot_no++) {
      trunk_pivot_data *pdata = trunk_get_pivot_data(spl, &node, pivot_no);
      if (pdata->filter.addr != 0) {
         trunk_dec_filter(spl, &pdata->filter);
      }
      for (uint16 branch_no = pdata->start_branch;
           branch_no != trunk_end_branch(spl, &node);
           branch_no = trunk_add_branch_number(spl, branch_no, 1))
      {
         trunk_branch *branch    = trunk_get_branch(spl, &node, branch_no);
         key           start_key = trunk_get_pivot(spl, &node, pivot_no);
         key           end_key   = trunk_get_pivot(spl, &node, pivot_no + 1);

         trunk_zap_branch_range(
            spl, branch, start_key, end_key, PAGE_TYPE_BRANCH);
      }
   }
   uint16 start_filter = trunk_start_sb_filter(spl, &node);
   uint16 end_filter   = trunk_end_sb_filter(spl, &node);
   for (uint16 filter_no = start_filter; filter_no != end_filter; filter_no++) {
      routing_filter *filter = trunk_get_sb_filter(spl, &node, filter_no);
      trunk_dec_filter(spl, filter);
   }

   trunk_node_unlock(spl->cc, &node);
   trunk_node_unclaim(spl->cc, &node);
   trunk_node_unget(spl->cc, &node);
   return TRUE;
}

/*
 * Destroy a database such that it cannot be re-opened later
 */
void
trunk_destroy(trunk_handle *spl)
{
   srq_deinit(&spl->srq);
   trunk_prepare_for_shutdown(spl);
   trunk_for_each_node(spl, trunk_node_destroy, NULL);
<<<<<<< HEAD

   mini_unkeyed_dec_ref(spl->cc, spl->mini.meta_head, PAGE_TYPE_TRUNK);

=======
   mini_unkeyed_dec_ref(spl->cc, spl->mini.meta_head, PAGE_TYPE_TRUNK, FALSE);
>>>>>>> fa990cf0
   // clear out this splinter table from the meta page.
   allocator_remove_super_addr(spl->al, spl->id);

   if (spl->cfg.use_stats) {
      for (uint64 i = 0; i < MAX_THREADS; i++) {
         platform_histo_destroy(spl->heap_id,
                                spl->stats[i].insert_latency_histo);
         platform_histo_destroy(spl->heap_id,
                                spl->stats[i].update_latency_histo);
         platform_histo_destroy(spl->heap_id,
                                spl->stats[i].delete_latency_histo);
      }
      platform_free(spl->heap_id, spl->stats);
   }
   platform_free(spl->heap_id, spl);
}

/*
 * Close (unmount) a database without destroying it.
 * It can be re-opened later with trunk_mount().
 */
void
trunk_unmount(trunk_handle **spl_in)
{
   trunk_handle *spl = *spl_in;
   srq_deinit(&spl->srq);
   trunk_prepare_for_shutdown(spl);
   trunk_set_super_block(spl, FALSE, TRUE, FALSE);
   if (spl->cfg.use_stats) {
      for (uint64 i = 0; i < MAX_THREADS; i++) {
         platform_histo_destroy(spl->heap_id,
                                spl->stats[i].insert_latency_histo);
         platform_histo_destroy(spl->heap_id,
                                spl->stats[i].update_latency_histo);
         platform_histo_destroy(spl->heap_id,
                                spl->stats[i].delete_latency_histo);
      }
      platform_free(spl->heap_id, spl->stats);
   }
   platform_free(spl->heap_id, spl);
   *spl_in = (trunk_handle *)NULL;
}

/*
 *-----------------------------------------------------------------------------
 * trunk_perform_task
 *
 *      do a batch of tasks
 *-----------------------------------------------------------------------------
 */
void
trunk_perform_tasks(trunk_handle *spl)
{
   task_perform_all(spl->ts);
   cache_cleanup(spl->cc);
}

/*
 *-----------------------------------------------------------------------------
 * Debugging and info functions
 *-----------------------------------------------------------------------------
 */


/*
 * verify_node checks that the node is valid in the following places:
 *    1. values in the trunk header
 *    2. pivots are coherent (in order)
 *    3. check tuple counts (index nodes only, leaves have estimates)
 *    4. bundles are coherent (subbundles are contiguous and non-overlapping)
 *    5. subbundles are coherent (branches are contiguous and non-overlapping)
 *    6. start_frac (resp end_branch) is first (resp last) branch in a subbundle
 */
bool
trunk_verify_node(trunk_handle *spl, trunk_node *node)
{
   bool   is_valid = FALSE;
   uint64 addr     = node->addr;

   // check values in trunk node->hdr (currently just num_pivot_keys)
   if (trunk_num_pivot_keys(spl, node) > spl->cfg.max_pivot_keys) {
      platform_error_log("trunk_verify: too many pivots\n");
      platform_error_log("addr: %lu\n", addr);
      goto out;
   }

   // check that pivots are coherent
   uint16 num_children = trunk_num_children(spl, node);
   for (uint16 pivot_no = 0; pivot_no < num_children; pivot_no++) {
      key pivot      = trunk_get_pivot(spl, node, pivot_no);
      key next_pivot = trunk_get_pivot(spl, node, pivot_no + 1);
      if (trunk_key_compare(spl, pivot, next_pivot) >= 0) {
         platform_error_log("trunk_verify: pivots out of order\n");
         platform_error_log("addr: %lu\n", addr);
         goto out;
      }
   }

   // check that pivot generations are < node->hdr->pivot_generation
   for (uint16 pivot_no = 0; pivot_no < num_children; pivot_no++) {
      trunk_pivot_data *pdata = trunk_get_pivot_data(spl, node, pivot_no);
      if (pdata->generation >= trunk_pivot_generation(spl, node)) {
         platform_error_log("trunk_verify: pivot generation out of bound\n");
         platform_error_log("addr: %lu\n", addr);
         goto out;
      }
   }

   // check that pivot tuple counts are correct
   for (uint16 pivot_no = 0; pivot_no < num_children; pivot_no++) {
      uint64 tuple_count        = 0;
      uint64 kv_bytes           = 0;
      uint16 pivot_start_branch = trunk_pivot_start_branch(spl, node, pivot_no);
      for (uint16 branch_no = pivot_start_branch;
           branch_no != trunk_end_branch(spl, node);
           branch_no = trunk_add_branch_number(spl, branch_no, 1))
      {
         uint64 local_tuple_count = 0;
         uint64 local_kv_bytes    = 0;
         trunk_pivot_branch_tuple_counts(spl,
                                         node,
                                         pivot_no,
                                         branch_no,
                                         &local_tuple_count,
                                         &local_kv_bytes);
         tuple_count += local_tuple_count;
         kv_bytes += local_kv_bytes;
      }
      if (trunk_pivot_num_tuples(spl, node, pivot_no) != tuple_count) {
         platform_error_log("trunk_verify: pivot num tuples incorrect\n");
         platform_error_log("reported %lu, actual %lu\n",
                            trunk_pivot_num_tuples(spl, node, pivot_no),
                            tuple_count);
         platform_error_log("addr: %lu\n", addr);
         goto out;
      }
      if (trunk_pivot_kv_bytes(spl, node, pivot_no) != kv_bytes) {
         platform_error_log("trunk_verify: pivot kv_bytes incorrect\n");
         platform_error_log("reported %lu, actual %lu\n",
                            trunk_pivot_kv_bytes(spl, node, pivot_no),
                            kv_bytes);
         platform_error_log("addr: %lu\n", addr);
         goto out;
      }
   }

   // check that tuple and kv_byte counts are either both 0 or both non-0
   for (uint16 pivot_no = 0; pivot_no < num_children; pivot_no++) {
      if ((trunk_pivot_num_tuples_whole(spl, node, pivot_no) == 0)
          != (trunk_pivot_kv_bytes_whole(spl, node, pivot_no) == 0))
      {
         platform_error_log("trunk_verify: whole branch num_tuples and "
                            "kv_bytes not both zero or non-zero\n");
         platform_error_log(
            "addr: %lu, pivot_no: %u, num_tuples: %lu, kv_bytes: %lu\n",
            addr,
            pivot_no,
            trunk_pivot_num_tuples_whole(spl, node, pivot_no),
            trunk_pivot_kv_bytes_whole(spl, node, pivot_no));
         goto out;
      }

      if ((trunk_pivot_num_tuples_bundle(spl, node, pivot_no) == 0)
          != (trunk_pivot_kv_bytes_bundle(spl, node, pivot_no) == 0))
      {
         platform_error_log("trunk_verify: bundle num_tuples and "
                            "kv_bytes not both zero or non-zero\n");
         platform_error_log(
            "addr: %lu, pivot_no: %u, num_tuples: %lu, kv_bytes: %lu\n",
            addr,
            pivot_no,
            trunk_pivot_num_tuples_bundle(spl, node, pivot_no),
            trunk_pivot_kv_bytes_bundle(spl, node, pivot_no));
         goto out;
      }
   }

   // check that pivot branches and bundles are valid
   for (uint16 pivot_no = 0; pivot_no < num_children; pivot_no++) {
      trunk_pivot_data *pdata = trunk_get_pivot_data(spl, node, pivot_no);
      if (!trunk_branch_valid(spl, node, pdata->start_branch)) {
         platform_error_log("trunk_verify: invalid pivot start branch\n");
         platform_error_log("addr: %lu\n", addr);
         goto out;
      }
      if (!trunk_bundle_valid(spl, node, pdata->start_bundle)) {
         platform_error_log("trunk_verify: invalid pivot start bundle\n");
         platform_error_log("addr: %lu\n", addr);
         goto out;
      }
   }

   // check bundles are coherent
   trunk_bundle *last_bundle = NULL;
   for (uint16 bundle_no = trunk_start_bundle(spl, node);
        bundle_no != trunk_end_bundle(spl, node);
        bundle_no = trunk_add_bundle_number(spl, bundle_no, 1))
   {
      trunk_bundle *bundle = trunk_get_bundle(spl, node, bundle_no);
      if (bundle_no == trunk_start_bundle(spl, node)) {
         if (trunk_start_subbundle(spl, node) != bundle->start_subbundle) {
            platform_error_log("trunk_verify: start_subbundle mismatch\n");
            platform_error_log("addr: %lu\n", addr);
            goto out;
         }
      } else {
         if (last_bundle->end_subbundle != bundle->start_subbundle) {
            platform_error_log("trunk_verify: "
                               "bundles have mismatched subbundles\n");
            platform_error_log("addr: %lu\n", addr);
            goto out;
         }
      }
      if (bundle_no + 1 == trunk_end_bundle(spl, node)) {
         if (bundle->end_subbundle != trunk_end_subbundle(spl, node)) {
            platform_error_log("trunk_verify: end_subbundle mismatch\n");
            platform_error_log("addr: %lu\n", addr);
            goto out;
         }
      }
      if (bundle->start_subbundle == bundle->end_subbundle) {
         platform_error_log("trunk_verify: empty bundle\n");
         platform_error_log("addr: %lu\n", addr);
         goto out;
      }
      last_bundle = bundle;
   }

   // check subbundles are coherent
   trunk_subbundle *last_sb = NULL;
   for (uint16 sb_no = trunk_start_subbundle(spl, node);
        sb_no != trunk_end_subbundle(spl, node);
        sb_no = trunk_add_subbundle_number(spl, sb_no, 1))
   {
      trunk_subbundle *sb = trunk_get_subbundle(spl, node, sb_no);
      if (sb_no == trunk_start_subbundle(spl, node)) {
         if (sb->start_branch != trunk_start_frac_branch(spl, node)) {
            platform_error_log("trunk_verify: start_branch mismatch\n");
            platform_error_log("addr: %lu\n", addr);
            goto out;
         }
      } else {
         if (sb->start_branch != last_sb->end_branch) {
            platform_error_log("trunk_verify: "
                               "subbundles have mismatched branches\n");
            platform_error_log("addr: %lu\n", addr);
            goto out;
         }
      }
      if (sb_no + 1 == trunk_end_subbundle(spl, node)) {
         if (sb->end_branch != trunk_end_branch(spl, node)) {
            platform_error_log("trunk_verify: end_branch mismatch\n");
            platform_error_log("addr: %lu\n", addr);
            goto out;
         }
      }
      for (uint16 filter_no = sb->start_filter; filter_no != sb->end_filter;
           filter_no = trunk_add_subbundle_filter_number(spl, filter_no, 1))
      {
         if (!trunk_sb_filter_valid(spl, node, filter_no)) {
            platform_error_log("trunk_verify: invalid subbundle filter\n");
            platform_error_log(
               "sb_no: %u, filter_no: %u, start_filter: %u, end_filter: %u\n",
               sb_no,
               filter_no,
               trunk_start_sb_filter(spl, node),
               trunk_end_sb_filter(spl, node));
            platform_error_log("addr: %lu\n", addr);
            goto out;
         }
      }

      last_sb = sb;
   }

   // check that sb filters match in node->hdr and subbundles
   if (trunk_subbundle_count(spl, node) != 0) {
      uint16           hdr_sb_filter_start = trunk_start_sb_filter(spl, node);
      uint16           sb_start            = trunk_start_subbundle(spl, node);
      trunk_subbundle *sb = trunk_get_subbundle(spl, node, sb_start);
      uint16           subbundle_sb_filter_start = sb->start_filter;
      if (hdr_sb_filter_start != subbundle_sb_filter_start) {
         platform_error_log(
            "trunk_verify: header and subbundle start filters do not match\n");
         platform_error_log("header: %u, subbundle: %u\n",
                            hdr_sb_filter_start,
                            subbundle_sb_filter_start);
         platform_error_log("addr: %lu\n", addr);
         goto out;
      }

      uint16 hdr_sb_filter_end = trunk_end_sb_filter(spl, node);
      uint16 sb_end            = trunk_end_subbundle(spl, node);
      uint16 sb_last = trunk_subtract_subbundle_number(spl, sb_end, 1);
      sb             = trunk_get_subbundle(spl, node, sb_last);
      uint16 subbundle_sb_filter_end = sb->end_filter;
      if (hdr_sb_filter_end != subbundle_sb_filter_end) {
         platform_error_log(
            "trunk_verify: header and subbundle end filters do not match\n");
         platform_error_log("header: %u, subbundle: %u\n",
                            hdr_sb_filter_end,
                            subbundle_sb_filter_end);
         platform_error_log("addr: %lu\n", addr);
         goto out;
      }
   } else {
      if (trunk_start_sb_filter(spl, node) != trunk_end_sb_filter(spl, node)) {
         platform_error_log(
            "trunk_verify: subbundle filters without subbundles\n");
         platform_error_log("addr: %lu\n", addr);
         goto out;
      }
   }


   // check that pivot start branches and start bundles are coherent
   for (uint16 pivot_no = 0; pivot_no < num_children; pivot_no++) {
      trunk_pivot_data *pdata = trunk_get_pivot_data(spl, node, pivot_no);
      if (!trunk_bundle_live(spl, node, pdata->start_bundle)) {
         if (1 && pdata->start_branch != trunk_end_branch(spl, node)
             && trunk_bundle_count(spl, node) != 0)
         {
            platform_error_log("trunk_verify: pivot start bundle doesn't "
                               "match start branch\n");
            platform_error_log("addr: %lu\n", addr);
            goto out;
         }
      } else {
         trunk_bundle *bundle =
            trunk_get_bundle(spl, node, pdata->start_bundle);
         trunk_subbundle *sb =
            trunk_get_subbundle(spl, node, bundle->start_subbundle);
         if (pdata->start_branch != sb->start_branch) {
            if (!trunk_branch_in_range(spl,
                                       pdata->start_branch,
                                       trunk_start_branch(spl, node),
                                       sb->start_branch))
            {
               platform_error_log("trunk_verify: pivot start branch out of "
                                  "order with bundle start branch\n");
               platform_error_log("addr: %lu\n", addr);
               goto out;
            }
            if (pdata->start_bundle != trunk_start_bundle(spl, node)) {
               platform_error_log("trunk_verify: pivot start bundle "
                                  "incoherent with start branch\n");
               platform_error_log("addr: %lu\n", addr);
               goto out;
            }
         }
      }
   }

   // check that each pivot with nontrivial compacted branches has a filter
   for (uint16 pivot_no = 0; pivot_no < num_children; pivot_no++) {
      trunk_pivot_data *pdata = trunk_get_pivot_data(spl, node, pivot_no);
      if (trunk_pivot_num_tuples_whole(spl, node, pivot_no) != 0
          && pdata->filter.addr == 0)
      {
         platform_error_log(
            "trunk_verify: pivot with whole tuples doesn't have filter\n");
         platform_error_log("addr: %lu\n", addr);
         goto out;
      }
      if (trunk_pivot_kv_bytes_whole(spl, node, pivot_no) != 0
          && pdata->filter.addr == 0)
      {
         platform_error_log(
            "trunk_verify: pivot with whole kv_bytes doesn't have filter\n");
         platform_error_log("addr: %lu\n", addr);
         goto out;
      }
   }


   // check that leaves only have a single pivot
   if (trunk_node_height(node) == 0) {
      if (trunk_num_children(spl, node) != 1) {
         platform_error_log("trunk_verify: leaf with multiple children\n");
         platform_error_log("addr: %lu\n", addr);
         goto out;
      }
   }

   is_valid = TRUE;
out:
   if (!is_valid) {
      trunk_print_locked_node(Platform_error_log_handle, spl, node);
   }
   return is_valid;
}


/*
 * Scratch space used with trunk_verify_node_with_neighbors to verify that
 * pivots are coherent across neighboring nodes
 */
typedef struct trunk_verify_scratch {
   key_buffer last_key_seen[TRUNK_MAX_HEIGHT];
} trunk_verify_scratch;

/*
 * verify_node_with_neighbors checks that the node has:
 * 1. coherent max key with successor's min key
 * 2. coherent pivots with children's min/max keys
 */
bool
trunk_verify_node_with_neighbors(trunk_handle         *spl,
                                 trunk_node           *node,
                                 trunk_verify_scratch *scratch)
{
   bool   is_valid = FALSE;
   uint64 addr     = node->addr;

   uint16 height = trunk_node_height(node);
   // check node and predescessor have coherent pivots
   if (trunk_key_compare(spl,
                         key_buffer_key(&scratch->last_key_seen[height]),
                         trunk_min_key(spl, node)))
   {
      platform_default_log("trunk_verify_node_with_neighbors: mismatched "
                           "pivots with predescessor\n");
      platform_default_log(
         "predescessor max key: %s\n",
         key_string(trunk_data_config(spl),
                    key_buffer_key(&scratch->last_key_seen[height])));
      goto out;
   }
   // set last key seen in scratch
   key_buffer_copy_key(&scratch->last_key_seen[height],
                       trunk_max_key(spl, node));

   // don't need to verify coherence with children if node is a leaf
   if (trunk_node_is_leaf(node)) {
      is_valid = TRUE;
      goto out;
   }

   // check node and each child have coherent pivots
   uint16 num_children = trunk_num_children(spl, node);
   for (uint16 pivot_no = 0; pivot_no != num_children; pivot_no++) {
      trunk_pivot_data *pdata      = trunk_get_pivot_data(spl, node, pivot_no);
      uint64            child_addr = pdata->addr;
      trunk_node        child;
      trunk_node_get(spl->cc, child_addr, &child);

      // check pivot == child min key
      key pivot         = trunk_get_pivot(spl, node, pivot_no);
      key child_min_key = trunk_min_key(spl, &child);
      if (trunk_key_compare(spl, pivot, child_min_key) != 0) {
         platform_default_log("trunk_verify_node_with_neighbors: "
                              "mismatched pivot with child min key\n");
         platform_default_log("%s\n", key_string(spl->cfg.data_cfg, pivot));
         platform_default_log("%s\n",
                              key_string(spl->cfg.data_cfg, child_min_key));
         platform_default_log("addr: %lu\n", addr);
         platform_default_log("child addr: %lu\n", child_addr);
         trunk_node_unget(spl->cc, &child);
         goto out;
      }
      key next_pivot    = trunk_get_pivot(spl, node, pivot_no + 1);
      key child_max_key = trunk_max_key(spl, &child);
      if (trunk_key_compare(spl, next_pivot, child_max_key) != 0) {
         platform_default_log("trunk_verify_node_with_neighbors: "
                              "mismatched pivot with child max key\n");
         platform_default_log("addr: %lu\n", addr);
         platform_default_log("child addr: %lu\n", child_addr);
         trunk_node_unget(spl->cc, &child);
         goto out;
      }

      trunk_node_unget(spl->cc, &child);
   }

   is_valid = TRUE;
out:
   if (!is_valid) {
      trunk_print_locked_node(Platform_default_log_handle, spl, node);
   }
   return is_valid;
}

/*
 * Wrapper for trunk_for_each_node
 */
bool
trunk_verify_node_and_neighbors(trunk_handle *spl, uint64 addr, void *arg)
{
   trunk_node node;
   trunk_node_get(spl->cc, addr, &node);
   bool is_valid = trunk_verify_node(spl, &node);
   if (!is_valid) {
      goto out;
   }
   trunk_verify_scratch *scratch = (trunk_verify_scratch *)arg;
   is_valid = trunk_verify_node_with_neighbors(spl, &node, scratch);

out:
   trunk_node_unget(spl->cc, &node);
   return is_valid;
}

/*
 * verify_tree verifies each node with itself and its neighbors
 */
bool
trunk_verify_tree(trunk_handle *spl)
{
   trunk_verify_scratch scratch = {0};
   for (uint64 h = 0; h < TRUNK_MAX_HEIGHT; h++) {
      key_buffer_init_from_key(
         &scratch.last_key_seen[h], spl->heap_id, NEGATIVE_INFINITY_KEY);
   }
   bool success =
      trunk_for_each_node(spl, trunk_verify_node_and_neighbors, &scratch);
   for (uint64 h = 0; h < TRUNK_MAX_HEIGHT; h++) {
      key_buffer_deinit(&scratch.last_key_seen[h]);
   }
   return success;
}

/*
 * Returns the amount of space used by each level of the tree
 */
bool
trunk_node_space_use(trunk_handle *spl, uint64 addr, void *arg)
{
   uint64    *bytes_used_on_level = (uint64 *)arg;
   uint64     bytes_used_in_node  = 0;
   trunk_node node;
   trunk_node_get(spl->cc, addr, &node);
   uint16 num_pivot_keys = trunk_num_pivot_keys(spl, &node);
   uint16 num_children   = trunk_num_children(spl, &node);
   for (uint16 branch_no = trunk_start_branch(spl, &node);
        branch_no != trunk_end_branch(spl, &node);
        branch_no = trunk_add_branch_number(spl, branch_no, 1))
   {
      trunk_branch *branch    = trunk_get_branch(spl, &node, branch_no);
      key           start_key = NULL_KEY;
      key           end_key   = NULL_KEY;
      for (uint16 pivot_no = 0; pivot_no < num_pivot_keys; pivot_no++) {
         if (1 && pivot_no != num_children
             && trunk_branch_live_for_pivot(spl, &node, branch_no, pivot_no))
         {
            if (key_is_null(start_key)) {
               start_key = trunk_get_pivot(spl, &node, pivot_no);
            }
         } else {
            if (!key_is_null(start_key)) {
               end_key = trunk_get_pivot(spl, &node, pivot_no);
               uint64 bytes_used_in_branch_range =
                  btree_space_use_in_range(spl->cc,
                                           &spl->cfg.btree_cfg,
                                           branch->root_addr,
                                           PAGE_TYPE_BRANCH,
                                           start_key,
                                           end_key);
               bytes_used_in_node += bytes_used_in_branch_range;
            }
            start_key = NULL_KEY;
            end_key   = NULL_KEY;
         }
      }
   }

   uint16 height = trunk_node_height(&node);
   bytes_used_on_level[height] += bytes_used_in_node;
   trunk_node_unget(spl->cc, &node);
   return TRUE;
}

void
trunk_print_space_use(platform_log_handle *log_handle, trunk_handle *spl)
{
   uint64 bytes_used_by_level[TRUNK_MAX_HEIGHT] = {0};
   trunk_for_each_node(spl, trunk_node_space_use, bytes_used_by_level);

   platform_log(log_handle,
                "Space used by level: trunk_tree_height=%d\n",
                trunk_tree_height(spl));
   for (uint16 i = 0; i <= trunk_tree_height(spl); i++) {
      platform_log(log_handle,
                   "%u: %lu bytes (%s)\n",
                   i,
                   bytes_used_by_level[i],
                   size_str(bytes_used_by_level[i]));
   }
   platform_log(log_handle, "\n");
}

// clang-format off
void
trunk_print_locked_node(platform_log_handle *log_handle,
                        trunk_handle        *spl,
                        trunk_node          *node)
{
   uint16 height = trunk_node_height(node);

   platform_log(log_handle,
                "\nPage type: %s, Node addr=%lu\n{\n",
                page_type_str[PAGE_TYPE_TRUNK],
                node->addr);

   // clang-format off
   platform_log(log_handle, "---------------------------------------------------------------------------------------\n");
   platform_log(log_handle, "|          |     addr      | height | pvt gen |                                       |\n");
   platform_log(log_handle, "|  HEADER  |---------------|--------|---------|---------|-----------------------------|\n");
   platform_log(log_handle, "|          | %12lu^ | %6u | %7lu |                                       |\n",
      node->addr,
      height,
      trunk_pivot_generation(spl, node));
   // clang-format on

   trunk_print_pivots(log_handle, spl, node);

   trunk_print_branches_and_bundles(log_handle, spl, node);

   platform_log(log_handle, "}\n");
}

// We print leading n-bytes of pivot's key, given by this define.
#define PIVOT_KEY_PREFIX_LEN 24

/*
 * trunk_print_pivots() -- Print pivot array information.
 */
static void
trunk_print_pivots(platform_log_handle *log_handle,
                   trunk_handle        *spl,
                   trunk_node          *node)
{
   // clang-format off
   platform_log(log_handle, "|--------------------------------------------------------------------------------------------------|\n");
   platform_log(log_handle, "|                                       PIVOTS                                                     |\n");
   platform_log(log_handle, "|--------------------------------------------------------------------------------------------------|\n");
   platform_log(log_handle, "|         pivot key        |  child addr  |  filter addr | tuple count | kv bytes  |  srq  |  gen  |\n");
   platform_log(log_handle, "|--------------------------|--------------|--------------|-------------|-----------|-------|-------|\n");
   // clang-format on

   for (uint16 pivot_no = 0; pivot_no < trunk_num_pivot_keys(spl, node);
        pivot_no++)
   {
      key               pivot = trunk_get_pivot(spl, node, pivot_no);
      trunk_pivot_data *pdata = trunk_get_pivot_data(spl, node, pivot_no);
      if (pivot_no == trunk_num_pivot_keys(spl, node) - 1) {
         platform_log(log_handle,
                      "| %*.*s | %12s | %12s | %11s | %9s | %5s | %5s |\n",
                      PIVOT_KEY_PREFIX_LEN,
                      PIVOT_KEY_PREFIX_LEN,
                      key_string(spl->cfg.data_cfg, pivot),
                      "",
                      "",
                      "",
                      "",
                      "",
                      "");
      } else {
         platform_log(
            log_handle,
            "| %*.*s | %12lu | %12lu | %11lu | %9lu | %5ld | %5lu |\n",
            PIVOT_KEY_PREFIX_LEN,
            PIVOT_KEY_PREFIX_LEN,
            key_string(spl->cfg.data_cfg, pivot),
            pdata->addr,
            pdata->filter.addr,
            pdata->num_tuples_whole + pdata->num_tuples_bundle,
            pdata->num_kv_bytes_whole + pdata->num_kv_bytes_bundle,
            pdata->srq_idx,
            pdata->generation);
      }
      if (key_is_user_key(pivot)) {
         platform_log(log_handle, "| Full key: ");
         debug_hex_dump_slice(log_handle, 4, key_slice(pivot));
         platform_log(log_handle, "\n");
      }
   }
}

/*
 * trunk_print_branches_and_bundles() --
 *
 * Iterate through arrays of bundles and sub-bundles on a trunk page.
 * Print contents of those structures.
 */
static void
trunk_print_branches_and_bundles(platform_log_handle *log_handle,
                                 trunk_handle        *spl,
                                 trunk_node          *node)
{
   uint16 start_branch = trunk_start_branch(spl, node);
   uint16 end_branch   = trunk_end_branch(spl, node);
   uint16 start_bundle = trunk_start_bundle(spl, node);
   uint16 end_bundle   = trunk_end_bundle(spl, node);
   uint16 start_sb     = trunk_start_subbundle(spl, node);
   uint16 end_sb       = trunk_end_subbundle(spl, node);

   // clang-format off
   platform_log(log_handle, "|--------------------------------------------------------------------------------------------------|\n");
   platform_log(log_handle, "|                              BRANCHES AND [SUB]BUNDLES                                           |\n");
   platform_log(log_handle, "|start_branch=%-2u end_branch=%-2u start_bundle=%-2u end_bundle=%-2u start_sb=%-2u end_sb=%-2u%-17s|\n",
                start_branch,
                end_branch,
                start_bundle,
                end_bundle,
                start_sb,
                end_sb,
                " ");
   platform_log(log_handle, "|--------------------------------------------------------------------------------------------------|\n");
   platform_log(log_handle, "|   # |          point addr         | filter1 addr | filter2 addr | filter3 addr |                 |\n");
   platform_log(log_handle, "|     |    pivot/bundle/subbundle   |  num tuples  |              |              |                 |\n");
   platform_log(log_handle, "|-----|--------------|--------------|--------------|--------------|--------------|-----------------|\n");
   // clang-format on

   // Iterate through all the branches ...
   for (uint16 branch_no = start_branch; branch_no != end_branch;
        branch_no        = trunk_add_branch_number(spl, branch_no, 1))
   {
      // Generate marker line if current branch is a pivot's start branch
      for (uint16 pivot_no = 0; pivot_no < trunk_num_children(spl, node);
           pivot_no++) {
         if (branch_no == trunk_pivot_start_branch(spl, node, pivot_no)) {
            // clang-format off
            platform_log(log_handle, "|     |        -- pivot %2u --       |              |              |              |                 |\n",
                         pivot_no);
            // clang-format on
         }
      }

      // Search for bundles that start at this branch.
      for (uint16 bundle_no = start_bundle; bundle_no != end_bundle;
           bundle_no        = trunk_add_bundle_number(spl, bundle_no, 1))
      {
         trunk_bundle *bundle = trunk_get_bundle(spl, node, bundle_no);
         // Generate marker line if current branch is a bundle's start branch
         if (branch_no == trunk_bundle_start_branch(spl, node, bundle)) {
            // clang-format off
            platform_log(log_handle, "|     |       -- bundle %2u --       | %12lu |              |              |                 |\n",
                         bundle_no,
                         bundle->num_tuples);
            // clang-format on
         }
      }

      // Iterate through all the sub-bundles ...
      for (uint16 sb_no = start_sb; sb_no != end_sb;
           sb_no        = trunk_add_subbundle_number(spl, sb_no, 1))
      {
         trunk_subbundle *sb = trunk_get_subbundle(spl, node, sb_no);
         // Generate marker line if curr branch is a sub-bundle's start branch
         platform_assert(sb->state != SB_STATE_INVALID);

         if (branch_no == sb->start_branch) {
            uint16 filter_count = trunk_subbundle_filter_count(spl, node, sb);

            // clang-format off
            platform_log(log_handle,
               "|     |  -- %2scomp subbundle %2u --  | %12lu | %12lu | %12lu | %14s |\n",
               sb->state == SB_STATE_COMPACTED ? "" : "un",
               sb_no,
               0 < filter_count ? trunk_subbundle_filter(spl, node, sb, 0)->addr : 0,
               1 < filter_count ? trunk_subbundle_filter(spl, node, sb, 1)->addr : 0,
               2 < filter_count ? trunk_subbundle_filter(spl, node, sb, 2)->addr : 0,
               3 < filter_count ? " *" : "  ");
            // clang-format on
         }
      }

      trunk_branch *branch = trunk_get_branch(spl, node, branch_no);
      // clang-format off
      platform_log(log_handle, "| %3u |         %12lu        |              |              |              |                 |\n",
                          branch_no,
                          branch->root_addr);
      // clang-format on
   }
   // clang-format off
   platform_log(log_handle, "----------------------------------------------------------------------------------------------------\n");
   // clang-format on
   platform_log(log_handle, "\n");
}
// clang-format on

void
trunk_print_node(platform_log_handle *log_handle,
                 trunk_handle        *spl,
                 uint64               addr)
{
   if (!allocator_page_valid(cache_get_allocator(spl->cc), addr)) {
      platform_log(log_handle, "*******************\n");
      platform_log(log_handle, "** INVALID NODE \n");
      platform_log(log_handle, "** addr: %lu \n", addr);
      platform_log(log_handle, "-------------------\n");
      return;
   }

   trunk_node node;
   trunk_node_get(spl->cc, addr, &node);
   trunk_print_locked_node(log_handle, spl, &node);
   trunk_node_unget(spl->cc, &node);
}

/*
 * trunk_print_subtree() --
 *
 * Print the Trunk node at given 'addr'. Iterate down to all its children and
 * print each sub-tree.
 */
void
trunk_print_subtree(platform_log_handle *log_handle,
                    trunk_handle        *spl,
                    uint64               addr)
{
   trunk_print_node(log_handle, spl, addr);
   trunk_node node;
   trunk_node_get(spl->cc, addr, &node);

   if (trunk_node_is_index(&node)) {
      for (uint32 i = 0; i < trunk_num_children(spl, &node); i++) {
         trunk_pivot_data *data = trunk_get_pivot_data(spl, &node, i);
         trunk_print_subtree(log_handle, spl, data->addr);
      }
   }
   trunk_node_unget(spl->cc, &node);
}

/*
 * trunk_print_memtable() --
 *
 * Print the currently active Memtable, and the other Memtables being processed.
 * Memtable printing will drill-down to BTree printing which will keep
 * recursing.
 */
void
trunk_print_memtable(platform_log_handle *log_handle, trunk_handle *spl)
{
   uint64 curr_memtable =
      memtable_generation(spl->mt_ctxt) % TRUNK_NUM_MEMTABLES;
   platform_log(log_handle, "&&&&&&&&&&&&&&&&&&&\n");
   platform_log(log_handle, "&&  MEMTABLES \n");
   platform_log(log_handle, "&&  curr: %lu\n", curr_memtable);
   platform_log(log_handle, "-------------------\n{\n");

   uint64 mt_gen_start = memtable_generation(spl->mt_ctxt);
   uint64 mt_gen_end   = memtable_generation_retired(spl->mt_ctxt);
   for (uint64 mt_gen = mt_gen_start; mt_gen != mt_gen_end; mt_gen--) {
      memtable *mt = trunk_get_memtable(spl, mt_gen);
      platform_log(log_handle,
                   "Memtable root_addr=%lu: gen %lu ref_count %u state %d\n",
                   mt->root_addr,
                   mt_gen,
                   allocator_get_refcount(spl->al, mt->root_addr),
                   mt->state);

      memtable_print(log_handle, spl->cc, mt);
   }
   platform_log(log_handle, "\n}\n");
}

/*
 * trunk_print()
 *
 * Driver routine to print a SplinterDB trunk, and all its sub-pages.
 */
void
trunk_print(platform_log_handle *log_handle, trunk_handle *spl)
{
   trunk_print_memtable(log_handle, spl);
   trunk_print_subtree(log_handle, spl, spl->root_addr);
}

/*
 * trunk_print_super_block()
 *
 * Fetch a super-block for a running Splinter instance, and print its
 * contents.
 */
void
trunk_print_super_block(platform_log_handle *log_handle, trunk_handle *spl)
{
   page_handle       *super_page;
   trunk_super_block *super = trunk_get_super_block_if_valid(spl, &super_page);
   if (super == NULL) {
      return;
   }

   platform_log(log_handle, "Superblock root_addr=%lu {\n", super->root_addr);
   platform_log(log_handle,
                "meta_tail=%lu log_addr=%lu log_meta_addr=%lu\n",
                super->meta_tail,
                super->meta_tail,
                super->log_meta_addr);
   platform_log(log_handle,
                "timestamp=%lu, checkpointed=%d, unmounted=%d\n",
                super->timestamp,
                super->checkpointed,
                super->unmounted);
   platform_log(log_handle, "}\n\n");
   trunk_release_super_block(spl, super_page);
}

// clang-format off
void
trunk_print_insertion_stats(platform_log_handle *log_handle, trunk_handle *spl)
{
   if (!spl->cfg.use_stats) {
      platform_log(log_handle, "Statistics are not enabled\n");
      return;
   }
   uint64 avg_flush_wait_time, avg_flush_time, num_flushes;
   uint64 avg_compaction_tuples, pack_time_per_tuple, avg_setup_time;
   fraction  avg_leaves_created;
   uint64 avg_filter_tuples, avg_filter_time, filter_time_per_tuple;
   uint32 h, rev_h;
   threadid thr_i;
   trunk_node node;
   trunk_node_get(spl->cc, spl->root_addr, &node);
   uint32 height = trunk_node_height(&node);
   trunk_node_unget(spl->cc, &node);

   trunk_stats *global;

   global = TYPED_ZALLOC(spl->heap_id, global);
   if (global == NULL) {
      platform_error_log("Out of memory for statistics");
      return;
   }

   platform_histo_handle insert_lat_accum, update_lat_accum, delete_lat_accum;
   platform_histo_create(spl->heap_id,
                         LATENCYHISTO_SIZE + 1,
                         latency_histo_buckets,
                         &insert_lat_accum);
   platform_histo_create(spl->heap_id,
                         LATENCYHISTO_SIZE + 1,
                         latency_histo_buckets,
                         &update_lat_accum);
   platform_histo_create(spl->heap_id,
                         LATENCYHISTO_SIZE + 1,
                         latency_histo_buckets,
                         &delete_lat_accum);

   for (thr_i = 0; thr_i < MAX_THREADS; thr_i++) {
      platform_histo_merge_in(insert_lat_accum,
                              spl->stats[thr_i].insert_latency_histo);
      platform_histo_merge_in(update_lat_accum,
                              spl->stats[thr_i].update_latency_histo);
      platform_histo_merge_in(delete_lat_accum,
                              spl->stats[thr_i].delete_latency_histo);
      for (h = 0; h <= height; h++) {
         global->flush_wait_time_ns[h]               += spl->stats[thr_i].flush_wait_time_ns[h];
         global->flush_time_ns[h]                    += spl->stats[thr_i].flush_time_ns[h];
         if (spl->stats[thr_i].flush_time_max_ns[h] >
             global->flush_time_max_ns[h]) {
            global->flush_time_max_ns[h] =
               spl->stats[thr_i].flush_time_max_ns[h];
         }
         global->full_flushes[h]                     += spl->stats[thr_i].full_flushes[h];
         global->count_flushes[h]                    += spl->stats[thr_i].count_flushes[h];

         global->compactions[h]                      += spl->stats[thr_i].compactions[h];
         global->compactions_aborted_flushed[h]      += spl->stats[thr_i].compactions_aborted_flushed[h];
         global->compactions_aborted_leaf_split[h]   += spl->stats[thr_i].compactions_aborted_leaf_split[h];
         global->compactions_discarded_flushed[h]    += spl->stats[thr_i].compactions_discarded_flushed[h];
         global->compactions_discarded_leaf_split[h] += spl->stats[thr_i].compactions_discarded_leaf_split[h];
         global->compactions_empty[h]                += spl->stats[thr_i].compactions_empty[h];
         global->compaction_tuples[h]                += spl->stats[thr_i].compaction_tuples[h];
         if (spl->stats[thr_i].compaction_max_tuples[h] > global->compaction_max_tuples[h]) {
            global->compaction_max_tuples[h] = spl->stats[thr_i].compaction_max_tuples[h];
         }
         global->compaction_time_ns[h]               += spl->stats[thr_i].compaction_time_ns[h];
         global->compaction_time_wasted_ns[h]        += spl->stats[thr_i].compaction_time_wasted_ns[h];
         global->compaction_pack_time_ns[h]          += spl->stats[thr_i].compaction_pack_time_ns[h];
         if (spl->stats[thr_i].compaction_time_max_ns[h] >
             global->compaction_time_max_ns[h]) {
            global->compaction_time_max_ns[h] =
               spl->stats[thr_i].compaction_time_max_ns[h];
         }
         global->root_compactions                    += spl->stats[thr_i].root_compactions;
         global->root_compaction_pack_time_ns        += spl->stats[thr_i].root_compaction_pack_time_ns;
         global->root_compaction_tuples              += spl->stats[thr_i].root_compaction_tuples;
         if (spl->stats[thr_i].root_compaction_max_tuples >
               global->root_compaction_max_tuples) {
            global->root_compaction_max_tuples =
               spl->stats[thr_i].root_compaction_max_tuples;
         }
         global->root_compaction_time_ns             += spl->stats[thr_i].root_compaction_time_ns;
         if (spl->stats[thr_i].root_compaction_time_max_ns >
               global->root_compaction_time_max_ns) {
            global->root_compaction_time_max_ns =
               spl->stats[thr_i].root_compaction_time_max_ns;
         }

         global->filters_built[h]                    += spl->stats[thr_i].filters_built[h];
         global->filter_tuples[h]                    += spl->stats[thr_i].filter_tuples[h];
         global->filter_time_ns[h]                   += spl->stats[thr_i].filter_time_ns[h];

         global->space_recs[h]                       += spl->stats[thr_i].space_recs[h];
         global->space_rec_time_ns[h]                += spl->stats[thr_i].space_rec_time_ns[h];
         global->space_rec_tuples_reclaimed[h]       += spl->stats[thr_i].space_rec_tuples_reclaimed[h];
         global->tuples_reclaimed[h]                 += spl->stats[thr_i].tuples_reclaimed[h];
      }
      global->insertions                  += spl->stats[thr_i].insertions;
      global->updates                     += spl->stats[thr_i].updates;
      global->deletions                   += spl->stats[thr_i].deletions;
      global->discarded_deletes           += spl->stats[thr_i].discarded_deletes;

      global->memtable_flushes            += spl->stats[thr_i].memtable_flushes;
      global->memtable_flush_wait_time_ns += spl->stats[thr_i].memtable_flush_wait_time_ns;
      global->memtable_flush_time_ns      += spl->stats[thr_i].memtable_flush_time_ns;
      if (spl->stats[thr_i].memtable_flush_time_max_ns >
          global->memtable_flush_time_max_ns) {
         global->memtable_flush_time_max_ns =
            spl->stats[thr_i].memtable_flush_time_max_ns;
      }
      global->memtable_flush_root_full    += spl->stats[thr_i].memtable_flush_root_full;
      global->root_full_flushes           += spl->stats[thr_i].root_full_flushes;
      global->root_count_flushes          += spl->stats[thr_i].root_count_flushes;
      global->root_flush_time_ns          += spl->stats[thr_i].root_flush_time_ns;
      if (spl->stats[thr_i].root_flush_time_max_ns >
          global->root_flush_time_max_ns) {
         global->root_flush_time_max_ns =
            spl->stats[thr_i].root_flush_time_max_ns;
      }
      global->root_flush_wait_time_ns     += spl->stats[thr_i].root_flush_wait_time_ns;
      global->index_splits                += spl->stats[thr_i].index_splits;

      global->leaf_splits                 += spl->stats[thr_i].leaf_splits;
      global->leaf_splits_leaves_created  += spl->stats[thr_i].leaf_splits_leaves_created;
      global->leaf_split_time_ns          += spl->stats[thr_i].leaf_split_time_ns;
      if (spl->stats[thr_i].leaf_split_max_time_ns >
            global->leaf_split_max_time_ns) {
         global->leaf_split_max_time_ns =
            spl->stats[thr_i].leaf_split_max_time_ns;
      }

      global->single_leaf_splits          += spl->stats[thr_i].single_leaf_splits;
      global->single_leaf_tuples          += spl->stats[thr_i].single_leaf_tuples;
      if (spl->stats[thr_i].single_leaf_max_tuples >
            global->single_leaf_max_tuples) {
         global->single_leaf_max_tuples = spl->stats[thr_i].single_leaf_max_tuples;
      }

      global->root_filters_built          += spl->stats[thr_i].root_filters_built;
      global->root_filter_tuples          += spl->stats[thr_i].root_filter_tuples;
      global->root_filter_time_ns         += spl->stats[thr_i].root_filter_time_ns;
   }

   platform_log(log_handle, "Overall Statistics\n");
   platform_log(log_handle, "------------------------------------------------------------------------------------\n");
   platform_log(log_handle, "| height:            %10u\n", height);
   platform_log(log_handle, "| index nodes:       %10lu\n", global->index_splits + 1);
   platform_log(log_handle, "| leaves:            %10lu\n", global->leaf_splits_leaves_created + 1);
   platform_log(log_handle, "| insertions:        %10lu\n", global->insertions);
   platform_log(log_handle, "| updates:           %10lu\n", global->updates);
   platform_log(log_handle, "| deletions:         %10lu\n", global->deletions);
   platform_log(log_handle, "| completed deletes: %10lu\n", global->discarded_deletes);
   platform_log(log_handle, "------------------------------------------------------------------------------------\n");
   platform_log(log_handle, "| root stalls:       %10lu\n", global->memtable_flush_root_full);
   platform_log(log_handle, "------------------------------------------------------------------------------------\n");
   platform_log(log_handle, "\n");

   platform_log(log_handle, "Latency Histogram Statistics\n");
   platform_histo_print(insert_lat_accum, "Insert Latency Histogram (ns):", log_handle);
   platform_histo_print(update_lat_accum, "Update Latency Histogram (ns):", log_handle);
   platform_histo_print(delete_lat_accum, "Delete Latency Histogram (ns):", log_handle);
   platform_histo_destroy(spl->heap_id, insert_lat_accum);
   platform_histo_destroy(spl->heap_id, update_lat_accum);
   platform_histo_destroy(spl->heap_id, delete_lat_accum);


   platform_log(log_handle, "Flush Statistics\n");
   platform_log(log_handle, "---------------------------------------------------------------------------------------------------------\n");
   platform_log(log_handle, "  height | avg wait time (ns) | avg flush time (ns) | max flush time (ns) | full flushes | count flushes |\n");
   platform_log(log_handle, "---------|--------------------|---------------------|---------------------|--------------|---------------|\n");

   // memtable
   num_flushes = global->memtable_flushes;
   avg_flush_wait_time = num_flushes == 0 ? 0 : global->memtable_flush_wait_time_ns / num_flushes;
   avg_flush_time = num_flushes == 0 ? 0 : global->memtable_flush_time_ns / num_flushes;
   platform_log(log_handle, "memtable | %18lu | %19lu | %19lu | %12lu | %13lu |\n",
                avg_flush_wait_time, avg_flush_time,
                global->memtable_flush_time_max_ns, num_flushes, 0UL);

   // root
   num_flushes = global->root_full_flushes + global->root_count_flushes;
   avg_flush_wait_time = num_flushes == 0 ? 0 : global->root_flush_wait_time_ns / num_flushes;
   avg_flush_time = num_flushes == 0 ? 0 : global->root_flush_time_ns / num_flushes;
   platform_log(log_handle, "    root | %18lu | %19lu | %19lu | %12lu | %13lu |\n",
                avg_flush_wait_time, avg_flush_time,
                global->root_flush_time_max_ns,
                global->root_full_flushes, global->root_count_flushes);

   for (h = 1; h < height; h++) {
      rev_h = height - h;
      num_flushes = global->full_flushes[rev_h] + global->count_flushes[rev_h];
      avg_flush_wait_time = num_flushes == 0 ? 0 : global->flush_wait_time_ns[rev_h] / num_flushes;
      avg_flush_time = num_flushes == 0 ? 0 : global->flush_time_ns[rev_h] / num_flushes;
      platform_log(log_handle, "%8u | %18lu | %19lu | %19lu | %12lu | %13lu |\n",
                   rev_h, avg_flush_wait_time, avg_flush_time,
                   global->flush_time_max_ns[rev_h],
                   global->full_flushes[rev_h], global->count_flushes[rev_h]);
   }
   platform_log(log_handle, "---------------------------------------------------------------------------------------------------------\n");
   platform_log(log_handle, "\n");

   platform_log(log_handle, "Compaction Statistics\n");
   platform_log(log_handle, "------------------------------------------------------------------------------------------------------------------------------------------\n");
   platform_log(log_handle, "  height | compactions | avg setup time (ns) | time / tuple (ns) | avg tuples | max tuples | max time (ns) | empty | aborted | discarded |\n");
   platform_log(log_handle, "---------|-------------|---------------------|-------------------|------------|------------|---------------|-------|---------|-----------|\n");

   avg_setup_time = global->root_compactions == 0 ? 0
      : (global->root_compaction_time_ns - global->root_compaction_pack_time_ns)
            / global->root_compactions;
   avg_compaction_tuples = global->root_compactions == 0 ? 0
      : global->root_compaction_tuples / global->root_compactions;
   pack_time_per_tuple = global->root_compaction_tuples == 0 ? 0
      : global->root_compaction_pack_time_ns / global->root_compaction_tuples;
   platform_log(log_handle, "    root | %11lu | %19lu | %17lu | %10lu | %10lu | %13lu | %5lu | %2lu | %2lu | %3lu | %3lu |\n",
         global->root_compactions, avg_setup_time, pack_time_per_tuple,
         avg_compaction_tuples, global->root_compaction_max_tuples,
         global->root_compaction_time_max_ns, 0UL, 0UL, 0UL, 0UL, 0UL);
   for (h = 1; h <= height; h++) {
      rev_h = height - h;
      avg_setup_time = global->compactions[rev_h] == 0 ? 0
         : (global->compaction_time_ns[rev_h] + global->compaction_time_wasted_ns[rev_h]
               - global->compaction_pack_time_ns[rev_h])
               / global->compactions[rev_h];
      avg_compaction_tuples = global->compactions[rev_h] == 0 ? 0
         : global->compaction_tuples[rev_h] / global->compactions[rev_h];
      pack_time_per_tuple = global->compaction_tuples[rev_h] == 0 ? 0
         : global->compaction_pack_time_ns[rev_h] / global->compaction_tuples[rev_h];
      platform_log(log_handle, "%8u | %11lu | %19lu | %17lu | %10lu | %10lu | %13lu | %5lu | %2lu | %2lu | %3lu | %3lu |\n",
            rev_h, global->compactions[rev_h], avg_setup_time, pack_time_per_tuple,
            avg_compaction_tuples, global->compaction_max_tuples[rev_h],
            global->compaction_time_max_ns[rev_h], global->compactions_empty[rev_h],
            global->compactions_aborted_flushed[rev_h], global->compactions_aborted_leaf_split[rev_h],
            global->compactions_discarded_flushed[rev_h], global->compactions_discarded_leaf_split[rev_h]);
   }
   platform_log(log_handle, "------------------------------------------------------------------------------------------------------------------------------------------\n");
   platform_log(log_handle, "\n");

   if (global->leaf_splits == 0) {
      avg_leaves_created = zero_fraction;
   } else {
      avg_leaves_created = init_fraction(
            global->leaf_splits_leaves_created + global->leaf_splits,
            global->leaf_splits
      );
   }
   uint64 leaf_avg_split_time = global->leaf_splits == 0 ? 0
      : global->leaf_split_time_ns / global->leaf_splits;
   uint64 single_leaf_avg_tuples = global->single_leaf_splits == 0 ? 0 :
      global->single_leaf_tuples / global->single_leaf_splits;

   platform_log(log_handle, "Leaf Split Statistics\n");
   platform_log(log_handle, "--------------------------------------------------------------------------------------------------------------------------------\n");
   platform_log(log_handle, "| leaf splits | avg leaves created | avg split time (ns) | max split time (ns) | single splits | ss avg tuples | ss max tuples |\n");
   platform_log(log_handle, "--------------|--------------------|---------------------|---------------------|---------------|---------------|---------------|\n");
   platform_log(log_handle, "| %11lu | "FRACTION_FMT(18, 2)" | %19lu | %19lu | %13lu | %13lu | %13lu |\n",
         global->leaf_splits, FRACTION_ARGS(avg_leaves_created),
         leaf_avg_split_time, global->leaf_split_max_time_ns,
         global->single_leaf_splits, single_leaf_avg_tuples,
         global->single_leaf_max_tuples);
   platform_log(log_handle, "-------------------------------------------------------------------------------------------------------------------------------|\n");
   platform_log(log_handle, "\n");

   platform_log(log_handle, "Filter Build Statistics\n");
   platform_log(log_handle, "---------------------------------------------------------------------------------\n");
   platform_log(log_handle, "| height |   built | avg tuples | avg build time (ns) | build_time / tuple (ns) |\n");
   platform_log(log_handle, "---------|---------|------------|---------------------|-------------------------|\n");

   avg_filter_tuples = global->root_filters_built == 0 ? 0 :
      global->root_filter_tuples / global->root_filters_built;
   avg_filter_time = global->root_filters_built == 0 ? 0 :
      global->root_filter_time_ns / global->root_filters_built;
   filter_time_per_tuple = global->root_filter_tuples == 0 ? 0 :
      global->root_filter_time_ns / global->root_filter_tuples;

   platform_log(log_handle, "|   root | %7lu | %10lu | %19lu | %23lu |\n",
         global->root_filters_built, avg_filter_tuples,
         avg_filter_time, filter_time_per_tuple);
   for (h = 1; h <= height; h++) {
      rev_h = height - h;
      avg_filter_tuples = global->filters_built[rev_h] == 0 ? 0 :
         global->filter_tuples[rev_h] / global->filters_built[rev_h];
      avg_filter_time = global->filters_built[rev_h] == 0 ? 0 :
         global->filter_time_ns[rev_h] / global->filters_built[rev_h];
      filter_time_per_tuple = global->filter_tuples[rev_h] == 0 ? 0 :
         global->filter_time_ns[rev_h] / global->filter_tuples[rev_h];
      platform_log(log_handle, "| %6u | %7lu | %10lu | %19lu | %23lu |\n",
            rev_h, global->filters_built[rev_h], avg_filter_tuples,
            avg_filter_time, filter_time_per_tuple);
   }
   platform_log(log_handle, "--------------------------------------------------------------------------------|\n");
   platform_log(log_handle, "\n");

   platform_log(log_handle, "Space Reclamation Statistics\n");
   platform_log(log_handle, "------------------------------------------------------------------------------------\n");
   platform_log(log_handle, "| height | space recs | tuples reclaimed in sr | tuples reclaimed | tuples per rec |\n");
   platform_log(log_handle, "|--------|------------|------------------------|------------------|----------------|\n");

   for (h = 1; h <= height; h++) {
      rev_h = height - h;
      uint64 avg_tuples_per_sr = global->space_recs[rev_h] == 0 ?
         0 : global->space_rec_tuples_reclaimed[rev_h] / global->space_recs[rev_h];
      platform_log(log_handle, "| %6u | %10lu | %22lu | %16lu | %14lu |\n",
            rev_h, global->space_recs[rev_h],
            global->space_rec_tuples_reclaimed[rev_h],
            global->tuples_reclaimed[rev_h], avg_tuples_per_sr);
   }
   platform_log(log_handle, "------------------------------------------------------------------------------------\n");
   task_print_stats(spl->ts);
   platform_log(log_handle, "\n");
   platform_log(log_handle, "------------------------------------------------------------------------------------\n");
   cache_print_stats(log_handle, spl->cc);
   platform_log(log_handle, "\n");
   platform_free(spl->heap_id, global);
}

void
trunk_print_lookup_stats(platform_log_handle *log_handle, trunk_handle *spl)
{
   if (!spl->cfg.use_stats) {
      platform_log(log_handle, "Statistics are not enabled\n");
      return;
   }

   threadid thr_i;
   uint32 h, rev_h;
   uint64 lookups;
   fraction avg_filter_lookups, avg_filter_false_positives, avg_branch_lookups;
   trunk_node node;
   trunk_node_get(spl->cc, spl->root_addr, &node);
   uint32 height = trunk_node_height(&node);
   trunk_node_unget(spl->cc, &node);

   trunk_stats *global;

   global = TYPED_ZALLOC(spl->heap_id, global);
   if (global == NULL) {
      platform_error_log("Out of memory for stats\n");
      return;
   }

   for (thr_i = 0; thr_i < MAX_THREADS; thr_i++) {
      for (h = 0; h <= height; h++) {
         global->filter_lookups[h]         += spl->stats[thr_i].filter_lookups[h];
         global->branch_lookups[h]         += spl->stats[thr_i].branch_lookups[h];
         global->filter_false_positives[h] += spl->stats[thr_i].filter_false_positives[h];
         global->filter_negatives[h]       += spl->stats[thr_i].filter_negatives[h];
      }
      global->lookups_found     += spl->stats[thr_i].lookups_found;
      global->lookups_not_found += spl->stats[thr_i].lookups_not_found;
   }
   lookups = global->lookups_found + global->lookups_not_found;

   platform_log(log_handle, "Overall Statistics\n");
   platform_log(log_handle, "-----------------------------------------------------------------------------------\n");
   platform_log(log_handle, "| height:            %u\n", height);
   platform_log(log_handle, "| lookups:           %lu\n", lookups);
   platform_log(log_handle, "| lookups found:     %lu\n", global->lookups_found);
   platform_log(log_handle, "| lookups not found: %lu\n", global->lookups_not_found);
   platform_log(log_handle, "-----------------------------------------------------------------------------------\n");
   platform_log(log_handle, "\n");

   platform_log(log_handle, "Filter/Branch Statistics\n");
   platform_log(log_handle, "-------------------------------------------------------------------------------------\n");
   platform_log(log_handle, "height   | avg filter lookups | avg false pos | false pos rate | avg branch lookups |\n");
   platform_log(log_handle, "---------|--------------------|---------------|----------------|--------------------|\n");

   for (h = 0; h <= height; h++) {
      rev_h = height - h;
      if (lookups == 0) {
         avg_filter_lookups = zero_fraction;
         avg_filter_false_positives = zero_fraction;
         avg_branch_lookups = zero_fraction;
      } else {
         avg_filter_lookups =
            init_fraction(global->filter_lookups[rev_h], lookups);
         avg_filter_false_positives =
            init_fraction(global->filter_false_positives[rev_h], lookups);
         avg_branch_lookups = init_fraction(global->branch_lookups[rev_h],
                                            lookups);
      }

      uint64 filter_negatives = global->filter_lookups[rev_h];
      fraction false_positives_in_revision;
      if (filter_negatives == 0) {
         false_positives_in_revision = zero_fraction;
      } else {
         false_positives_in_revision =
         init_fraction(global->filter_false_positives[rev_h],
                       filter_negatives);
      }
      platform_log(log_handle, "%8u | "FRACTION_FMT(18, 2)" | "FRACTION_FMT(13, 4)" | "
                   FRACTION_FMT(14, 4)" | "FRACTION_FMT(18, 4)"\n",
                   rev_h, FRACTION_ARGS(avg_filter_lookups),
                   FRACTION_ARGS(avg_filter_false_positives),
                   FRACTION_ARGS(false_positives_in_revision),
                   FRACTION_ARGS(avg_branch_lookups));
   }
   platform_log(log_handle, "------------------------------------------------------------------------------------|\n");
   platform_log(log_handle, "\n");
   platform_free(spl->heap_id, global);
   platform_log(log_handle, "------------------------------------------------------------------------------------\n");
   cache_print_stats(log_handle, spl->cc);
   platform_log(log_handle, "\n");
}
// clang-format on


void
trunk_print_lookup(trunk_handle        *spl,
                   key                  target,
                   platform_log_handle *log_handle)
{
   merge_accumulator data;
   merge_accumulator_init(&data, spl->heap_id);

   platform_stream_handle stream;
   platform_open_log_stream(&stream);
   uint64 mt_gen_start = memtable_generation(spl->mt_ctxt);
   uint64 mt_gen_end   = memtable_generation_retired(spl->mt_ctxt);
   for (uint64 mt_gen = mt_gen_start; mt_gen != mt_gen_end; mt_gen--) {
      bool   memtable_is_compacted;
      uint64 root_addr = trunk_memtable_root_addr_for_lookup(
         spl, mt_gen, &memtable_is_compacted);
      platform_status rc;

      rc = btree_lookup(spl->cc,
                        &spl->cfg.btree_cfg,
                        root_addr,
                        PAGE_TYPE_MEMTABLE,
                        target,
                        &data);
      platform_assert_status_ok(rc);
      if (!merge_accumulator_is_null(&data)) {
         char    key_str[128];
         char    message_str[128];
         message msg = merge_accumulator_to_message(&data);
         trunk_key_to_string(spl, target, key_str);
         trunk_message_to_string(spl, msg, message_str);
         platform_log_stream(
            &stream,
            "Key %s found in memtable %lu (gen %lu comp %d) with data %s\n",
            key_str,
            root_addr,
            mt_gen,
            memtable_is_compacted,
            message_str);
         btree_print_lookup(spl->cc,
                            &spl->cfg.btree_cfg,
                            root_addr,
                            PAGE_TYPE_MEMTABLE,
                            target);
      }
   }

   trunk_node node;
   trunk_node_get(spl->cc, spl->root_addr, &node);
   uint16 height = trunk_node_height(&node);
   for (uint16 h = height; h > 0; h--) {
      trunk_print_locked_node(Platform_default_log_handle, spl, &node);
      uint16 pivot_no =
         trunk_find_pivot(spl, &node, target, less_than_or_equal);
      debug_assert(pivot_no < trunk_num_children(spl, &node));
      trunk_pivot_data *pdata = trunk_get_pivot_data(spl, &node, pivot_no);
      merge_accumulator_set_to_null(&data);
      trunk_pivot_lookup(spl, &node, pdata, target, &data);
      if (!merge_accumulator_is_null(&data)) {
         char key_str[128];
         char message_str[128];
         trunk_key_to_string(spl, target, key_str);
         message msg = merge_accumulator_to_message(&data);
         trunk_message_to_string(spl, msg, message_str);
         platform_log_stream(&stream,
                             "Key %s found in node %lu pivot %u with data %s\n",
                             key_str,
                             node.addr,
                             pivot_no,
                             message_str);
      } else {
         for (uint16 branch_no = pdata->start_branch;
              branch_no != trunk_end_branch(spl, &node);
              branch_no = trunk_add_branch_number(spl, branch_no, 1))
         {
            trunk_branch   *branch = trunk_get_branch(spl, &node, branch_no);
            platform_status rc;
            bool            local_found;
            merge_accumulator_set_to_null(&data);
            rc = trunk_btree_lookup_and_merge(
               spl, branch, target, &data, &local_found);
            platform_assert_status_ok(rc);
            if (local_found) {
               char key_str[128];
               char message_str[128];
               trunk_key_to_string(spl, target, key_str);
               message msg = merge_accumulator_to_message(&data);
               trunk_message_to_string(spl, msg, message_str);
               platform_log_stream(
                  &stream,
                  "!! Key %s found in branch %u of node %lu pivot %u "
                  "with data %s\n",
                  key_str,
                  branch_no,
                  node.addr,
                  pivot_no,
                  message_str);
            }
         }
      }
      trunk_node child;
      trunk_node_get(spl->cc, pdata->addr, &child);
      trunk_node_unget(spl->cc, &node);
      node = child;
   }

   // look in leaf
   trunk_print_locked_node(Platform_default_log_handle, spl, &node);
   trunk_pivot_data *pdata = trunk_get_pivot_data(spl, &node, 0);
   merge_accumulator_set_to_null(&data);
   trunk_pivot_lookup(spl, &node, pdata, target, &data);
   if (!merge_accumulator_is_null(&data)) {
      char key_str[128];
      char message_str[128];
      trunk_key_to_string(spl, target, key_str);
      message msg = merge_accumulator_to_message(&data);
      trunk_message_to_string(spl, msg, message_str);
      platform_log_stream(&stream,
                          "Key %s found in node %lu pivot %u with data %s\n",
                          key_str,
                          node.addr,
                          0,
                          message_str);
   } else {
      for (uint16 branch_no = pdata->start_branch;
           branch_no != trunk_end_branch(spl, &node);
           branch_no = trunk_add_branch_number(spl, branch_no, 1))
      {
         trunk_branch   *branch = trunk_get_branch(spl, &node, branch_no);
         platform_status rc;
         bool            local_found;
         merge_accumulator_set_to_null(&data);
         rc = trunk_btree_lookup_and_merge(
            spl, branch, target, &data, &local_found);
         platform_assert_status_ok(rc);
         if (local_found) {
            char key_str[128];
            char message_str[128];
            trunk_key_to_string(spl, target, key_str);
            message msg = merge_accumulator_to_message(&data);
            trunk_message_to_string(spl, msg, message_str);
            platform_log_stream(
               &stream,
               "!! Key %s found in branch %u of node %lu pivot %u "
               "with data %s\n",
               key_str,
               branch_no,
               node.addr,
               0,
               message_str);
         }
      }
   }
   trunk_node_unget(spl->cc, &node);
   merge_accumulator_deinit(&data);
   platform_close_log_stream(&stream, Platform_default_log_handle);
}

void
trunk_reset_stats(trunk_handle *spl)
{
   if (spl->cfg.use_stats) {
      memset(spl->stats, 0, MAX_THREADS * sizeof(trunk_stats));
   }
}

void
trunk_branch_count_num_tuples(trunk_handle *spl,
                              trunk_node   *node,
                              uint16        branch_no,
                              uint64       *num_tuples,
                              uint64       *kv_bytes)
{
   uint16 num_children = trunk_num_children(spl, node);
   *num_tuples         = 0;
   *kv_bytes           = 0;
   for (uint16 pivot_no = 0; pivot_no < num_children; pivot_no++) {
      if (trunk_branch_live_for_pivot(spl, node, branch_no, pivot_no)) {
         uint64 local_num_tuples;
         uint64 local_kv_bytes;
         trunk_pivot_branch_tuple_counts(
            spl, node, pivot_no, branch_no, &local_num_tuples, &local_kv_bytes);
         *num_tuples += local_num_tuples;
         *kv_bytes += local_kv_bytes;
      }
   }
}

bool
trunk_node_print_branches(trunk_handle *spl, uint64 addr, void *arg)
{
   platform_log_handle *log_handle = (platform_log_handle *)arg;
   trunk_node           node;
   trunk_node_get(spl->cc, addr, &node);

   platform_log(
      log_handle,
      "------------------------------------------------------------------\n");
   platform_log(log_handle,
                "| Page type: %s, Node addr=%lu height=%u\n",
                page_type_str[PAGE_TYPE_TRUNK],
                addr,
                trunk_node_height(&node));
   platform_log(
      log_handle,
      "------------------------------------------------------------------\n");

   uint16 num_pivot_keys = trunk_num_pivot_keys(spl, &node);
   platform_log(log_handle, "| pivots:\n");
   for (uint16 pivot_no = 0; pivot_no < num_pivot_keys; pivot_no++) {
      char key_str[128];
      trunk_key_to_string(spl, trunk_get_pivot(spl, &node, pivot_no), key_str);
      platform_log(log_handle, "| %u: %s\n", pivot_no, key_str);
   }

   // clang-format off
   platform_log(log_handle,
         "-----------------------------------------------------------------------------------\n");
   platform_log(log_handle,
         "| branch |     addr     |  num tuples  | num kv bytes |    space    |  space amp  |\n");
   platform_log(log_handle,
         "-----------------------------------------------------------------------------------\n");
   // clang-format on
   uint16 start_branch = trunk_start_branch(spl, &node);
   uint16 end_branch   = trunk_end_branch(spl, &node);
   for (uint16 branch_no = start_branch; branch_no != end_branch;
        branch_no        = trunk_add_branch_number(spl, branch_no, 1))
   {
      uint64 addr = trunk_get_branch(spl, &node, branch_no)->root_addr;
      uint64 num_tuples_in_branch;
      uint64 kv_bytes_in_branch;
      trunk_branch_count_num_tuples(
         spl, &node, branch_no, &num_tuples_in_branch, &kv_bytes_in_branch);
      uint64 kib_in_branch = 0;
      // trunk_branch_extent_count(spl, &node, branch_no);
      kib_in_branch *= B_TO_KiB(trunk_extent_size(&spl->cfg));
      fraction space_amp =
         init_fraction(kib_in_branch * 1024, kv_bytes_in_branch);
      platform_log(
         log_handle,
         "| %6u | %12lu | %12lu | %9luKiB | %8luKiB |   " FRACTION_FMT(
            2, 2) "   |\n",
         branch_no,
         addr,
         num_tuples_in_branch,
         B_TO_KiB(kv_bytes_in_branch),
         kib_in_branch,
         FRACTION_ARGS(space_amp));
   }
   platform_log(
      log_handle,
      "------------------------------------------------------------------\n");
   platform_log(log_handle, "\n");
   trunk_node_unget(spl->cc, &node);
   return TRUE;
}

void
trunk_print_branches(platform_log_handle *log_handle, trunk_handle *spl)
{
   trunk_for_each_node(spl, trunk_node_print_branches, log_handle);
}

// bool
// trunk_node_print_extent_count(trunk_handle *spl,
//                                 uint64           addr,
//                                 void            *arg)
//{
//   trunk_node *node = trunk_node_get(spl, addr);
//
//   uint16 start_branch = trunk_start_branch(spl, node);
//   uint16 end_branch = trunk_end_branch(spl, node);
//   uint64 num_extents = 0;
//   for (uint16 branch_no = start_branch;
//        branch_no != end_branch;
//        branch_no = trunk_add_branch_number(spl, branch_no, 1))
//   {
//      num_extents += trunk_branch_extent_count(spl, node, branch_no);
//   }
//   platform_default_log("%8lu\n", num_extents);
//   trunk_node_unget(spl->cc, &node);
//   return TRUE;
//}
//
// void
// trunk_print_extent_counts(trunk_handle *spl)
//{
//   platform_default_log("extent counts:\n");
//   trunk_for_each_node(spl, trunk_node_print_extent_count, NULL);
//}


// basic validation of data_config
static void
trunk_validate_data_config(const data_config *cfg)
{
   platform_assert(cfg->key_compare != NULL);
}

/*
 *-----------------------------------------------------------------------------
 * trunk_config_init --
 *
 *       Initialize splinter config
 *       This function calls btree_config_init
 *-----------------------------------------------------------------------------
 */
platform_status
trunk_config_init(trunk_config        *trunk_cfg,
                  cache_config        *cache_cfg,
                  data_config         *data_cfg,
                  log_config          *log_cfg,
                  uint64               memtable_capacity,
                  uint64               fanout,
                  uint64               max_branches_per_node,
                  uint64               btree_rough_count_height,
                  uint64               filter_remainder_size,
                  uint64               filter_index_size,
                  uint64               reclaim_threshold,
                  uint64               queue_scale_percent,
                  bool                 use_log,
                  bool                 use_stats,
                  bool                 verbose_logging,
                  platform_log_handle *log_handle)

{
   trunk_validate_data_config(data_cfg);

   platform_status rc = STATUS_BAD_PARAM;
   uint64          trunk_pivot_size;
   uint64          bytes_for_branches;
   routing_config *filter_cfg = &trunk_cfg->filter_cfg;

   ZERO_CONTENTS(trunk_cfg);
   trunk_cfg->cache_cfg = cache_cfg;
   trunk_cfg->data_cfg  = data_cfg;
   trunk_cfg->log_cfg   = log_cfg;

   trunk_cfg->fanout                  = fanout;
   trunk_cfg->max_branches_per_node   = max_branches_per_node;
   trunk_cfg->reclaim_threshold       = reclaim_threshold;
   trunk_cfg->queue_scale_percent     = queue_scale_percent;
   trunk_cfg->use_log                 = use_log;
   trunk_cfg->use_stats               = use_stats;
   trunk_cfg->verbose_logging_enabled = verbose_logging;
   trunk_cfg->log_handle              = log_handle;

   // Inline what we would get from trunk_pivot_size(trunk_handle *).
   trunk_pivot_size = data_cfg->max_key_size + sizeof(trunk_pivot_data);

   // Setting hard limit and check configuration for over-provisioning
   trunk_cfg->max_pivot_keys = trunk_cfg->fanout + TRUNK_EXTRA_PIVOT_KEYS;
   uint64 header_bytes       = sizeof(trunk_hdr);

   uint64 pivot_bytes = (trunk_cfg->max_pivot_keys
                         * (data_cfg->max_key_size + sizeof(trunk_pivot_data)));
   uint64 branch_bytes =
      trunk_cfg->max_branches_per_node * sizeof(trunk_branch);
   uint64 trunk_node_min_size   = header_bytes + pivot_bytes + branch_bytes;
   uint64 page_size             = cache_config_page_size(cache_cfg);
   uint64 available_pivot_bytes = page_size - header_bytes - branch_bytes;
   uint64 available_bytes_per_pivot =
      available_pivot_bytes / trunk_cfg->max_pivot_keys;

   // Deal with mis-configurations where we don't have available bytes per
   // pivot key
   uint64 available_bytes_per_pivot_key = 0;
   if (available_bytes_per_pivot > sizeof(trunk_pivot_data)) {
      available_bytes_per_pivot_key =
         available_bytes_per_pivot - sizeof(trunk_pivot_data);
   }

   if (trunk_node_min_size >= page_size) {
      platform_error_log("Trunk node min size=%lu bytes "
                         "does not fit in page size=%lu bytes as configured.\n"
                         "node->hdr: %lu bytes, "
                         "pivots: %lu bytes (max_pivot=%lu x %lu bytes),\n"
                         "branches %lu bytes (max_branches=%lu x %lu bytes).\n"
                         "Maximum key size supported with current "
                         "configuration: %lu bytes.\n",
                         trunk_node_min_size,
                         page_size,
                         header_bytes,
                         pivot_bytes,
                         trunk_cfg->max_pivot_keys,
                         trunk_pivot_size,
                         branch_bytes,
                         max_branches_per_node,
                         sizeof(trunk_branch),
                         available_bytes_per_pivot_key);
      return rc;
   }

   // Space left for branches past end of pivot array of [max_pivot_keys]
   bytes_for_branches = (page_size - trunk_hdr_size()
                         - (trunk_cfg->max_pivot_keys * trunk_pivot_size));

   // Internally determined hard-limit, which effectively depends on the
   // - configured page size and trunk header size
   // - user-specified configured key size
   // - user-specified fanout
   trunk_cfg->hard_max_branches_per_node =
      bytes_for_branches / sizeof(trunk_branch) - 1;
   platform_assert(trunk_cfg->max_branches_per_node
                   <= trunk_cfg->hard_max_branches_per_node);

   // Initialize point message btree
   btree_config_init(&trunk_cfg->btree_cfg,
                     cache_cfg,
                     trunk_cfg->data_cfg,
                     btree_rough_count_height);

   memtable_config_init(&trunk_cfg->mt_cfg,
                        &trunk_cfg->btree_cfg,
                        TRUNK_NUM_MEMTABLES,
                        memtable_capacity);

   // Has to be set after btree_config_init is called
   trunk_cfg->max_kv_bytes_per_node =
      trunk_cfg->fanout * trunk_cfg->mt_cfg.max_extents_per_memtable
      * cache_config_extent_size(cache_cfg) / MEMTABLE_SPACE_OVERHEAD_FACTOR;
   trunk_cfg->target_leaf_kv_bytes = trunk_cfg->max_kv_bytes_per_node / 2;
   trunk_cfg->max_tuples_per_node  = trunk_cfg->max_kv_bytes_per_node / 32;

   // filter config settings
   filter_cfg->cache_cfg = cache_cfg;

   filter_cfg->index_size     = filter_index_size;
   filter_cfg->seed           = 42;
   filter_cfg->hash           = trunk_cfg->data_cfg->key_hash;
   filter_cfg->data_cfg       = trunk_cfg->data_cfg;
   filter_cfg->log_index_size = 31 - __builtin_clz(filter_cfg->index_size);

   uint64 filter_max_fingerprints = trunk_cfg->max_tuples_per_node;
   uint64 filter_quotient_size = 64 - __builtin_clzll(filter_max_fingerprints);
   uint64 filter_fingerprint_size =
      filter_remainder_size + filter_quotient_size;
   filter_cfg->fingerprint_size = filter_fingerprint_size;
   uint64 max_value             = trunk_cfg->max_branches_per_node;
   size_t max_value_size        = 64 - __builtin_clzll(max_value);

   if (filter_fingerprint_size > 32 - max_value_size) {
      platform_default_log(
         "Fingerprint size %lu too large, max value size is %lu, "
         "setting to %lu\n",
         filter_fingerprint_size,
         max_value_size,
         32 - max_value_size);
      filter_cfg->fingerprint_size = 32 - max_value_size;
   }

   /*
    * Set filter index size
    *
    * In quick_filter_init() we have this assert:
    *   index / addrs_per_page < cfg->extent_size / cfg->page_size
    * where
    *   - cfg is of type quick_filter_config
    *   - index is less than num_indices, which equals to params.num_buckets /
    *     cfg->index_size. params.num_buckets should be less than
    *     trunk_cfg.max_tuples_per_node
    *   - addrs_per_page = cfg->page_size / sizeof(uint64)
    *   - pages_per_extent = cfg->extent_size / cfg->page_size
    *
    * Therefore we have the following constraints on filter-index-size:
    *   (max_tuples_per_node / filter_cfg.index_size) / addrs_per_page <
    *   pages_per_extent
    * ->
    *   max_tuples_per_node / filter_cfg.index_size < addrs_per_page *
    *   pages_per_extent
    * ->
    *   filter_cfg.index_size > (max_tuples_per_node / (addrs_per_page *
    *   pages_per_extent))
    */
   uint64 addrs_per_page   = trunk_page_size(trunk_cfg) / sizeof(uint64);
   uint64 pages_per_extent = trunk_pages_per_extent(trunk_cfg);
   while (filter_cfg->index_size <= (trunk_cfg->max_tuples_per_node
                                     / (addrs_per_page * pages_per_extent)))
   {
      platform_default_log("filter-index-size: %u is too small, "
                           "setting to %u\n",
                           filter_cfg->index_size,
                           filter_cfg->index_size * 2);
      filter_cfg->index_size *= 2;
      filter_cfg->log_index_size++;
   }
   // When everything succeeds, return success.
   return STATUS_OK;
}

size_t
trunk_get_scratch_size()
{
   return sizeof(trunk_task_scratch);
}<|MERGE_RESOLUTION|>--- conflicted
+++ resolved
@@ -5505,7 +5505,7 @@
          spl, key_buffer_key(&req->start_key), trunk_min_key(spl, left_node)));
       key_buffer_copy_key(&req->end_key, trunk_max_key(spl, left_node));
 
-      rc = trunk_compact_bundle_enqueue(spl, "split to", req);
+      rc = trunk_compact_bundle_enqueue(spl, "split to", next_req);
       platform_assert_status_ok(rc);
    }
 
@@ -7698,13 +7698,9 @@
    srq_deinit(&spl->srq);
    trunk_prepare_for_shutdown(spl);
    trunk_for_each_node(spl, trunk_node_destroy, NULL);
-<<<<<<< HEAD
 
    mini_unkeyed_dec_ref(spl->cc, spl->mini.meta_head, PAGE_TYPE_TRUNK);
 
-=======
-   mini_unkeyed_dec_ref(spl->cc, spl->mini.meta_head, PAGE_TYPE_TRUNK, FALSE);
->>>>>>> fa990cf0
    // clear out this splinter table from the meta page.
    allocator_remove_super_addr(spl->al, spl->id);
 
