--- conflicted
+++ resolved
@@ -75,7 +75,7 @@
                  uint64          num_bytes,
                  uint64          alignment,
                  uint64          boundary,
-                 const slice     key,
+                 key             alloc_key,
                  uint64          addrs[2],
                  uint64         *txn_addr,
                  uint64         *next_extent);
@@ -112,13 +112,13 @@
 uint64
 mini_alloc_page(mini_allocator *mini,
                 uint64          batch,
-                const slice     key,
+                key             alloc_key,
                 uint64         *next_extent);
 
 uint64
 mini_alloc_extent(mini_allocator *mini,
                   uint64          batch,
-                  const slice     key,
+                  key             alloc_key,
                   uint64         *next_extent);
 
 /*
@@ -129,18 +129,13 @@
  * allocator (or at least to the specified batch).
  */
 uint64
-<<<<<<< HEAD
 mini_next_addr(mini_allocator *mini, uint64 batch);
 
-=======
-mini_alloc(mini_allocator *mini,
-           uint64          batch,
-           key             alloc_key,
-           uint64         *next_extent);
->>>>>>> fc897e4c
-
 platform_status
-mini_attach_extent(mini_allocator *mini, uint64 batch, slice key, uint64 addr);
+mini_attach_extent(mini_allocator *mini,
+                   uint64          batch,
+                   key             alloc_key,
+                   uint64          addr);
 
 uint8
 mini_unkeyed_inc_ref(cache *cc, uint64 meta_head);
