// Copyright 2018-2021 VMware, Inc.
// SPDX-License-Identifier: Apache-2.0

/*
 *------------------------------------------------------------------------------
 * rc_allocator.c --
 *
 *     This file contains the implementation of the ref count allocator.
 *------------------------------------------------------------------------------
 */

#include "platform.h"

#include "rc_allocator.h"
#include "io.h"

#include "poison.h"

#define RC_ALLOCATOR_META_PAGE_CSUM_SEED (2718281828)

/*
 * Base offset from where the allocator starts. Currently hard coded to 0.
 */

#define RC_ALLOCATOR_BASE_OFFSET (0)

/* A predicate defining whether to trace allocations/ref-count changes
 * on a given address.
 *
 * Examples:
 * #define SHOULD_TRACE(addr) (1) // trace all addresses
 * #define SHOULD_TRACE(addr) ((addr) / (4096 * 32) == 339ULL) // trace extent
 * 339
 *
 */
#define SHOULD_TRACE(addr) (0) // Do not trace anything


/*
 *------------------------------------------------------------------------------
 * Function declarations
 *------------------------------------------------------------------------------
 */

// allocator.h functions
platform_status
rc_allocator_alloc(rc_allocator *al, uint64 *addr, page_type type);

platform_status
rc_allocator_alloc_virtual(allocator *a, uint64 *addr, page_type type)
{
   rc_allocator *al = (rc_allocator *)a;
   return rc_allocator_alloc(al, addr, type);
}

uint8
rc_allocator_inc_ref(rc_allocator *al, uint64 addr);

uint8
rc_allocator_inc_ref_virtual(allocator *a, uint64 addr)
{
   rc_allocator *al = (rc_allocator *)a;
   return rc_allocator_inc_ref(al, addr);
}

uint8
rc_allocator_dec_ref(rc_allocator *al, uint64 addr, page_type type);

uint8
rc_allocator_dec_ref_virtual(allocator *a, uint64 addr, page_type type)
{
   rc_allocator *al = (rc_allocator *)a;
   return rc_allocator_dec_ref(al, addr, type);
}

uint8
rc_allocator_get_ref(rc_allocator *al, uint64 addr);

uint8
rc_allocator_get_ref_virtual(allocator *a, uint64 addr)
{
   rc_allocator *al = (rc_allocator *)a;
   return rc_allocator_get_ref(al, addr);
}

platform_status
rc_allocator_get_super_addr(rc_allocator     *al,
                            allocator_root_id spl_id,
                            uint64           *addr);

platform_status
rc_allocator_get_super_addr_virtual(allocator        *a,
                                    allocator_root_id spl_id,
                                    uint64           *addr)
{
   rc_allocator *al = (rc_allocator *)a;
   return rc_allocator_get_super_addr(al, spl_id, addr);
}

platform_status
rc_allocator_alloc_super_addr(rc_allocator     *al,
                              allocator_root_id spl_id,
                              uint64           *addr);

platform_status
rc_allocator_alloc_super_addr_virtual(allocator        *a,
                                      allocator_root_id spl_id,
                                      uint64           *addr)
{
   rc_allocator *al = (rc_allocator *)a;
   return rc_allocator_alloc_super_addr(al, spl_id, addr);
}

void
rc_allocator_remove_super_addr(rc_allocator *al, allocator_root_id spl_id);

void
rc_allocator_remove_super_addr_virtual(allocator *a, allocator_root_id spl_id)
{
   rc_allocator *al = (rc_allocator *)a;
   rc_allocator_remove_super_addr(al, spl_id);
}

uint64
rc_allocator_in_use(rc_allocator *al);

uint64
rc_allocator_in_use_virtual(allocator *a)
{
   rc_allocator *al = (rc_allocator *)a;
   return rc_allocator_in_use(al);
}

uint64
rc_allocator_get_capacity(rc_allocator *al);

uint64
rc_allocator_get_capacity_virtual(allocator *a)
{
   rc_allocator *al = (rc_allocator *)a;
   return rc_allocator_get_capacity(al);
}

uint64
rc_allocator_extent_size(rc_allocator *al);

uint64
rc_allocator_extent_size_virtual(allocator *a)
{
   rc_allocator *al = (rc_allocator *)a;
   return rc_allocator_extent_size(al);
}

uint64
rc_allocator_page_size(rc_allocator *al);

uint64
rc_allocator_page_size_virtual(allocator *a)
{
   rc_allocator *al = (rc_allocator *)a;
   return rc_allocator_page_size(al);
}

void
rc_allocator_assert_noleaks(rc_allocator *al);

void
rc_allocator_assert_noleaks_virtual(allocator *a)
{
   rc_allocator *al = (rc_allocator *)a;
   rc_allocator_assert_noleaks(al);
}

void
rc_allocator_print_stats(rc_allocator *al);

void
rc_allocator_print_stats_virtual(allocator *a)
{
   rc_allocator *al = (rc_allocator *)a;
   rc_allocator_print_stats(al);
}

void
rc_allocator_debug_print(rc_allocator *al);

void
rc_allocator_debug_print_virtual(allocator *a)
{
   rc_allocator *al = (rc_allocator *)a;
   rc_allocator_debug_print(al);
}

const static allocator_ops rc_allocator_ops = {
   .alloc             = rc_allocator_alloc_virtual,
   .inc_ref           = rc_allocator_inc_ref_virtual,
   .dec_ref           = rc_allocator_dec_ref_virtual,
   .get_ref           = rc_allocator_get_ref_virtual,
   .get_super_addr    = rc_allocator_get_super_addr_virtual,
   .alloc_super_addr  = rc_allocator_alloc_super_addr_virtual,
   .remove_super_addr = rc_allocator_remove_super_addr_virtual,
   .get_capacity      = rc_allocator_get_capacity_virtual,
   .get_extent_size   = rc_allocator_extent_size_virtual,
   .get_page_size     = rc_allocator_page_size_virtual,
   .assert_noleaks    = rc_allocator_assert_noleaks_virtual,
   .print_stats       = rc_allocator_print_stats_virtual,
   .debug_print       = rc_allocator_debug_print_virtual,
};

static platform_status
rc_allocator_init_meta_page(rc_allocator *al)
{
   _Static_assert(offsetof(rc_allocator_meta_page, splinters) == 0,
                  "splinter array should be first field in meta_page struct");
   /*
    * To make it easier to do aligned i/o's we allocate the meta page to
    * always be page size. In the future we can use the remaining space
    * for some other reserved information we may want to persist as part
    * of the meta page.
    */
   platform_assert(sizeof(rc_allocator_meta_page) <= al->cfg->page_size);
   /*
    * Ensure that the meta page and  all the super blocks will fit in one
    * extent.
    */
   platform_assert((1 + RC_ALLOCATOR_MAX_ALLOCATOR_ROOT_IDS)
                      * al->cfg->page_size
                   <= al->cfg->extent_size);

   al->meta_page = platform_aligned_malloc(
      al->heap_id, al->cfg->page_size, al->cfg->page_size);
   if (al->meta_page == NULL) {
      return STATUS_NO_MEMORY;
   }

   memset(al->meta_page, 0, al->cfg->page_size);
   memset(al->meta_page->splinters,
          INVALID_ALLOCATOR_ROOT_ID,
          sizeof(al->meta_page->splinters));

   return STATUS_OK;
}

/*
 *-----------------------------------------------------------------------------
 * rc_allocator_config_init --
 *
 *      Initialize rc_allocator config values
 *-----------------------------------------------------------------------------
 */
void
rc_allocator_config_init(rc_allocator_config *allocator_cfg,
                         uint64               page_size,
                         uint64               extent_size,
                         uint64               capacity)
{
   ZERO_CONTENTS(allocator_cfg);

   allocator_cfg->page_size       = page_size;
   allocator_cfg->extent_size     = extent_size;
   allocator_cfg->capacity        = capacity;
   allocator_cfg->page_capacity   = capacity / page_size;
   allocator_cfg->extent_capacity = capacity / extent_size;
}

/*
 *----------------------------------------------------------------------
 * rc_allocator_[de]init --
 *
 *      [de]initialize an allocator
 *----------------------------------------------------------------------
 */
platform_status
<<<<<<< HEAD
rc_allocator_init(rc_allocator         *al,
                  rc_allocator_config  *cfg,
                  io_handle            *io,
                  platform_heap_handle  hh,
                  platform_heap_id      hid)
{
   uint64 rc_extent_count;
   uint64 addr;
=======
rc_allocator_init(rc_allocator        *al,
                  rc_allocator_config *cfg,
                  io_handle           *io,
                  platform_heap_handle hh,
                  platform_heap_id     hid,
                  platform_module_id   mid)
{
   uint64          rc_extent_count;
   uint64          addr;
>>>>>>> 96b7ca13
   platform_status rc;
   platform_assert(al != NULL);
   ZERO_CONTENTS(al);
   al->super.ops   = &rc_allocator_ops;
   al->cfg         = cfg;
   al->io          = io;
   al->heap_handle = hh;
   al->heap_id     = hid;

   platform_assert(cfg->page_size % 4096 == 0);
   platform_assert(cfg->capacity == cfg->extent_size * cfg->extent_capacity);
   platform_assert(cfg->capacity == cfg->page_size * cfg->page_capacity);

   rc = platform_mutex_init(&al->lock, al->heap_id);
   if (!SUCCESS(rc)) {
      platform_error_log("Failed to init mutex for the allocator\n");
      return rc;
   }
   rc = rc_allocator_init_meta_page(al);
   if (!SUCCESS(rc)) {
      platform_error_log("Failed to init meta page for rc allocator\n");
      platform_mutex_destroy(&al->lock);
      return rc;
   }
   // To ensure alignment always allocate in multiples of page size.
   uint32 buffer_size = cfg->extent_capacity * sizeof(uint8);
<<<<<<< HEAD
   buffer_size = ROUNDUP(buffer_size, cfg->page_size);
   al->bh = platform_buffer_create(buffer_size, al->heap_handle);
=======
   buffer_size        = ROUNDUP(buffer_size, cfg->page_size);
   al->bh = platform_buffer_create(buffer_size, al->heap_handle, mid);
>>>>>>> 96b7ca13
   if (al->bh == NULL) {
      platform_error_log("Failed to create buffer for ref counts\n");
      platform_mutex_destroy(&al->lock);
      platform_free(al->heap_id, al->meta_page);
      return STATUS_NO_MEMORY;
   }

   al->ref_count = platform_buffer_getaddr(al->bh);
   memset(al->ref_count, 0, buffer_size);

   // allocate the super block
   allocator_alloc(&al->super, &addr, PAGE_TYPE_MISC);
   // super block extent should always start from address 0.
   platform_assert(addr == RC_ALLOCATOR_BASE_OFFSET);

   /*
    * Allocate room for the ref counts, use same rounded up size used in buffer
    * creation.
    */
   rc_extent_count =
      (buffer_size + al->cfg->extent_size - 1) / al->cfg->extent_size;
   for (uint64 i = 0; i < rc_extent_count; i++) {
      allocator_alloc(&al->super, &addr, PAGE_TYPE_MISC);
      platform_assert(addr == cfg->extent_size * (i + 1));
   }

   return STATUS_OK;
}

void
rc_allocator_deinit(rc_allocator *al)
{
   platform_buffer_destroy(al->bh);
   al->ref_count = NULL;
   platform_mutex_destroy(&al->lock);
   platform_free(al->heap_id, al->meta_page);
}

/*
 *----------------------------------------------------------------------
 * rc_allocator_[dis]mount --
 *
 *      Loads the file system from disk
 *      Write the file system to disk
 *----------------------------------------------------------------------
 */
platform_status
<<<<<<< HEAD
rc_allocator_mount(rc_allocator         *al,
                   rc_allocator_config  *cfg,
                   io_handle            *io,
                   platform_heap_handle  hh,
                   platform_heap_id      hid)
=======
rc_allocator_mount(rc_allocator        *al,
                   rc_allocator_config *cfg,
                   io_handle           *io,
                   platform_heap_handle hh,
                   platform_heap_id     hid,
                   platform_module_id   mid)
>>>>>>> 96b7ca13
{
   platform_status status;

   platform_assert(al != NULL);
   ZERO_CONTENTS(al);
   al->super.ops   = &rc_allocator_ops;
   al->cfg         = cfg;
   al->io          = io;
   al->heap_handle = hh;
   al->heap_id     = hid;

   status = platform_mutex_init(&al->lock, al->heap_id);
   if (!SUCCESS(status)) {
      platform_error_log("Failed to init mutex for the allocator\n");
      return status;
   }

   status = rc_allocator_init_meta_page(al);
   if (!SUCCESS(status)) {
      platform_error_log("Failed to init meta page for rc allocator\n");
      platform_mutex_destroy(&al->lock);
      return status;
   }

   platform_assert(cfg->page_size % 4096 == 0);
   platform_assert(cfg->capacity == cfg->extent_size * cfg->extent_capacity);
   platform_assert(cfg->capacity == cfg->page_size * cfg->page_capacity);

   uint32 buffer_size = cfg->extent_capacity * sizeof(uint8);
<<<<<<< HEAD
   buffer_size = ROUNDUP(buffer_size, cfg->page_size);
   al->bh = platform_buffer_create(buffer_size, al->heap_handle);
=======
   buffer_size        = ROUNDUP(buffer_size, cfg->page_size);
   al->bh = platform_buffer_create(buffer_size, al->heap_handle, mid);
>>>>>>> 96b7ca13
   platform_assert(al->bh != NULL);
   al->ref_count = platform_buffer_getaddr(al->bh);

   // load the meta page from disk.
   status =
      io_read(io, al->meta_page, al->cfg->page_size, RC_ALLOCATOR_BASE_OFFSET);
   platform_assert_status_ok(status);
   // validate the checksum of the meta page.
   checksum128 currChecksum =
      platform_checksum128(al->meta_page,
                           sizeof(al->meta_page->splinters),
                           RC_ALLOCATOR_META_PAGE_CSUM_SEED);
   if (!platform_checksum_is_equal(al->meta_page->checksum, currChecksum)) {
      platform_assert(0 == "Corrupt Meta Page upon mount");
   }

   // load the ref counts from disk.
   uint32 io_size = ROUNDUP(al->cfg->extent_capacity, al->cfg->page_size);
   status         = io_read(io, al->ref_count, io_size, cfg->extent_size);
   platform_assert_status_ok(status);
   for (uint64 i = 0; i < al->cfg->extent_capacity; i++) {
      if (al->ref_count[i] != 0) {
         al->stats.curr_allocated++;
      }
   }
   platform_log("Allocated at mount: %lu MiB\n",
                B_TO_MiB(al->stats.curr_allocated * cfg->extent_size));
   return STATUS_OK;
}


void
rc_allocator_dismount(rc_allocator *al)
{
   platform_status status;

   platform_log("Allocated at dismount: %lu MiB\n",
                B_TO_MiB(al->stats.curr_allocated * al->cfg->extent_size));

   // persist the ref counts upon dismount.
   uint32 io_size = ROUNDUP(al->cfg->extent_capacity, al->cfg->page_size);
   status = io_write(al->io, al->ref_count, io_size, al->cfg->extent_size);
   platform_assert_status_ok(status);
   rc_allocator_deinit(al);
}


/*
 *----------------------------------------------------------------------
 * rc_allocator_[inc,dec,get]_ref --
 *
 *      Increments/decrements/fetches the ref count of the given address and
 *      returns the new one. If the ref_count goes to 0, then the extent is
 *      freed.
 *----------------------------------------------------------------------
 */
uint8
rc_allocator_inc_ref(rc_allocator *al, uint64 addr)
{
   debug_assert(addr % al->cfg->extent_size == 0);

   uint64 extent_no = addr / al->cfg->extent_size;
   debug_assert(extent_no < al->cfg->extent_capacity);

   uint8 ref_count = __sync_add_and_fetch(&al->ref_count[extent_no], 1);
   platform_assert(ref_count != 1 && ref_count != 0);
   if (SHOULD_TRACE(addr)) {
      platform_log("rc_allocator_inc_ref(%lu): %d -> %d\n",
                   addr,
                   ref_count,
                   ref_count + 1);
   }
   return ref_count;
}

uint8
rc_allocator_dec_ref(rc_allocator *al, uint64 addr, page_type type)
{
   debug_assert(addr % al->cfg->extent_size == 0);

   uint64 extent_no = addr / al->cfg->extent_size;
   debug_assert(extent_no < al->cfg->extent_capacity);

   uint8 ref_count = __sync_sub_and_fetch(&al->ref_count[extent_no], 1);
   platform_assert(ref_count != UINT8_MAX);
   if (ref_count == 0) {
      platform_assert(type != PAGE_TYPE_INVALID);
      __sync_sub_and_fetch(&al->stats.curr_allocated, 1);
      __sync_add_and_fetch(&al->stats.extent_deallocs[type], 1);
   }
   if (SHOULD_TRACE(addr)) {
      platform_log("rc_allocator_dec_ref(%lu): %d -> %d\n",
                   addr,
                   ref_count,
                   ref_count - 1);
   }
   return ref_count;
}

uint8
rc_allocator_get_ref(rc_allocator *al, uint64 addr)
{
   uint64 extent_no;

   debug_assert(addr % al->cfg->extent_size == 0);
   extent_no = addr / al->cfg->extent_size;
   debug_assert(extent_no < al->cfg->extent_capacity);
   return al->ref_count[extent_no];
}


/*
 *----------------------------------------------------------------------
 * rc_allocator_get_[capacity,super_addr] --
 *
 *      returns the struct/parameter
 *----------------------------------------------------------------------
 */
uint64
rc_allocator_get_capacity(rc_allocator *al)
{
   return al->cfg->capacity;
}


platform_status
rc_allocator_get_super_addr(rc_allocator     *al,
                            allocator_root_id allocator_root_id,
                            uint64           *addr)
{
   platform_status status = STATUS_NOT_FOUND;

   platform_mutex_lock(&al->lock);
   for (uint8 idx = 0; idx < RC_ALLOCATOR_MAX_ALLOCATOR_ROOT_IDS; idx++) {
      if (al->meta_page->splinters[idx] == allocator_root_id) {
         // have already seen this table before, return existing addr.
         *addr  = (1 + idx) * al->cfg->page_size;
         status = STATUS_OK;
         break;
      }
   }

   platform_mutex_unlock(&al->lock);
   return status;
}

platform_status
rc_allocator_alloc_super_addr(rc_allocator     *al,
                              allocator_root_id allocator_root_id,
                              uint64           *addr)
{
   platform_status status = STATUS_NOT_FOUND;

   platform_mutex_lock(&al->lock);
   for (uint8 idx = 0; idx < RC_ALLOCATOR_MAX_ALLOCATOR_ROOT_IDS; idx++) {
      if (al->meta_page->splinters[idx] == INVALID_ALLOCATOR_ROOT_ID) {
         // assign the first available slot and update the on disk metadata.
         al->meta_page->splinters[idx] = allocator_root_id;
         *addr                         = (1 + idx) * al->cfg->page_size;
         al->meta_page->checksum =
            platform_checksum128(al->meta_page,
                                 sizeof(al->meta_page->splinters),
                                 RC_ALLOCATOR_META_PAGE_CSUM_SEED);
         platform_status io_status = io_write(al->io,
                                              al->meta_page,
                                              al->cfg->page_size,
                                              RC_ALLOCATOR_BASE_OFFSET);
         platform_assert_status_ok(io_status);
         status = STATUS_OK;
         break;
      }
   }

   platform_mutex_unlock(&al->lock);
   return status;
}


void
rc_allocator_remove_super_addr(rc_allocator     *al,
                               allocator_root_id allocator_root_id)
{
   platform_mutex_lock(&al->lock);

   for (uint8 idx = 0; idx < RC_ALLOCATOR_MAX_ALLOCATOR_ROOT_IDS; idx++) {
      /*
       * clear out the mapping for this splinter table and update on disk
       * metadata.
       */
      if (al->meta_page->splinters[idx] == allocator_root_id) {
         al->meta_page->splinters[idx] = INVALID_ALLOCATOR_ROOT_ID;
         al->meta_page->checksum =
            platform_checksum128(al->meta_page,
                                 sizeof(al->meta_page->splinters),
                                 RC_ALLOCATOR_META_PAGE_CSUM_SEED);
         platform_status status = io_write(al->io,
                                           al->meta_page,
                                           al->cfg->page_size,
                                           RC_ALLOCATOR_BASE_OFFSET);
         platform_assert_status_ok(status);
         platform_mutex_unlock(&al->lock);
         return;
      }
   }

   platform_mutex_unlock(&al->lock);
   // Couldnt find the splinter id in the meta page.
   platform_assert(0 == "Couldnt find existing splinter table in meta page");
}


uint64
rc_allocator_extent_size(rc_allocator *al)
{
   return al->cfg->extent_size;
}

uint64
rc_allocator_page_size(rc_allocator *al)
{
   return al->cfg->page_size;
}

/*
 *----------------------------------------------------------------------
 * rc_allocator_alloc--
 *
 *      Allocate an extent
 *----------------------------------------------------------------------
 */
platform_status
rc_allocator_alloc(rc_allocator *al,   // IN
                   uint64       *addr, // OUT
                   page_type     type)     // IN
{
   uint64 first_hand = al->hand % al->cfg->extent_capacity;
   uint64 hand;
   bool   extent_is_free = FALSE;

   do {
      hand = __sync_fetch_and_add(&al->hand, 1) % al->cfg->extent_capacity;
      if (al->ref_count[hand] == 0)
         extent_is_free =
            __sync_bool_compare_and_swap(&al->ref_count[hand], 0, 2);
   } while (!extent_is_free
            && (hand + 1) % al->cfg->extent_capacity != first_hand);
   if (!extent_is_free) {
      platform_log("Out of Space: allocated %lu out of %lu addrs.\n",
                   al->stats.curr_allocated,
                   al->cfg->extent_capacity);
      return STATUS_NO_SPACE;
   }
   int64 curr_allocated = __sync_add_and_fetch(&al->stats.curr_allocated, 1);
   int64 max_allocated  = al->stats.max_allocated;
   while (curr_allocated > max_allocated) {
      __sync_bool_compare_and_swap(
         &al->stats.max_allocated, max_allocated, curr_allocated);
      max_allocated = al->stats.max_allocated;
   }
   __sync_add_and_fetch(&al->stats.extent_allocs[type], 1);
   *addr = hand * al->cfg->extent_size;
   if (SHOULD_TRACE(*addr)) {
      platform_log(
         "rc_allocator_alloc_extent %12lu (%s)\n", *addr, page_type_str[type]);
   }

   return STATUS_OK;
}

/*
 *----------------------------------------------------------------------
 * rc_allocator_in_use --
 *
 *      Returns the number of extents currently allocated
 *----------------------------------------------------------------------
 */
uint64
rc_allocator_in_use(rc_allocator *al)
{
   return al->stats.curr_allocated;
}

/*
 *----------------------------------------------------------------------
 * rc_allocator_assert_noleaks --
 *
 *      Asserts that the allocations of each type are completely matched by
 *      deallocations.
 *----------------------------------------------------------------------
 */
void
rc_allocator_assert_noleaks(rc_allocator *al)
{
   for (page_type type = PAGE_TYPE_TRUNK; type != NUM_PAGE_TYPES; type++) {
      if (type == PAGE_TYPE_LOG || type == PAGE_TYPE_MISC) {
         continue;
      }
      if (al->stats.extent_allocs[type] != al->stats.extent_deallocs[type]) {
         platform_default_log("assert_noleaks: leak found\n");
         platform_default_log("\n");
         rc_allocator_print_stats(al);
         rc_allocator_debug_print(al);
         platform_assert(0);
      }
   }
}

/*
 *----------------------------------------------------------------------
 * rc_allocator_print_stats --
 *
 *      Prints basic statistics about the allocator state.
 *
 *      Max allocations, and page type stats are since last mount.
 *----------------------------------------------------------------------
 */
void
rc_allocator_print_stats(rc_allocator *al)
{
   int64 divider = GiB / al->cfg->extent_size;
   platform_default_log(
      "----------------------------------------------------------------\n");
   platform_default_log(
      "| Allocator Stats                                              |\n");
   platform_default_log(
      "|--------------------------------------------------------------|\n");
   uint64 curr_gib = al->stats.curr_allocated / divider;
   platform_default_log(
      "| Currently Allocated: %12lu extents (%4luGiB)          |\n",
      al->stats.curr_allocated,
      curr_gib);
   uint64 max_gib = al->stats.max_allocated / divider;
   platform_default_log(
      "| Max Allocated:       %12lu extents (%4luGiB)          |\n",
      al->stats.max_allocated,
      max_gib);
   platform_default_log(
      "|--------------------------------------------------------------|\n");
   platform_default_log(
      "| Page Type | Allocations | Deallocations | Footprint (bytes)  |\n");
   platform_default_log(
      "|--------------------------------------------------------------|\n");
   for (page_type type = PAGE_TYPE_TRUNK; type != NUM_PAGE_TYPES; type++) {
      const char *str           = page_type_str[type];
      int64       allocs        = al->stats.extent_allocs[type];
      int64       deallocs      = al->stats.extent_deallocs[type];
      int64       footprint     = allocs - deallocs;
      int64       footprint_gib = footprint / divider;
      platform_default_log("| %9s | %11ld | %13ld | %8ld (%4ldGiB) |\n",
                           str,
                           allocs,
                           deallocs,
                           footprint,
                           footprint_gib);
   }
   platform_default_log(
      "----------------------------------------------------------------\n");
}

/*
 *----------------------------------------------------------------------
 * rc_allocator_debug_print --
 *
 *      Prints the base addrs of all allocated extents.
 *----------------------------------------------------------------------
 */
void
rc_allocator_debug_print(rc_allocator *al)
{
   uint64 i;
   uint8  ref;
   platform_default_log("Allocated: %lu\n", al->stats.curr_allocated);
   for (i = 0; i < al->cfg->extent_capacity; i++) {
      ref = al->ref_count[i];
      if (ref != 0)
         platform_default_log("%lu -- %u\n", i * al->cfg->extent_size, ref);
   }
}<|MERGE_RESOLUTION|>--- conflicted
+++ resolved
@@ -271,26 +271,14 @@
  *----------------------------------------------------------------------
  */
 platform_status
-<<<<<<< HEAD
-rc_allocator_init(rc_allocator         *al,
-                  rc_allocator_config  *cfg,
-                  io_handle            *io,
-                  platform_heap_handle  hh,
-                  platform_heap_id      hid)
-{
-   uint64 rc_extent_count;
-   uint64 addr;
-=======
 rc_allocator_init(rc_allocator        *al,
                   rc_allocator_config *cfg,
                   io_handle           *io,
                   platform_heap_handle hh,
-                  platform_heap_id     hid,
-                  platform_module_id   mid)
+                  platform_heap_id     hid)
 {
    uint64          rc_extent_count;
    uint64          addr;
->>>>>>> 96b7ca13
    platform_status rc;
    platform_assert(al != NULL);
    ZERO_CONTENTS(al);
@@ -317,13 +305,10 @@
    }
    // To ensure alignment always allocate in multiples of page size.
    uint32 buffer_size = cfg->extent_capacity * sizeof(uint8);
-<<<<<<< HEAD
+
    buffer_size = ROUNDUP(buffer_size, cfg->page_size);
-   al->bh = platform_buffer_create(buffer_size, al->heap_handle);
-=======
-   buffer_size        = ROUNDUP(buffer_size, cfg->page_size);
-   al->bh = platform_buffer_create(buffer_size, al->heap_handle, mid);
->>>>>>> 96b7ca13
+   al->bh      = platform_buffer_create(buffer_size, al->heap_handle, mid);
+
    if (al->bh == NULL) {
       platform_error_log("Failed to create buffer for ref counts\n");
       platform_mutex_destroy(&al->lock);
@@ -371,20 +356,11 @@
  *----------------------------------------------------------------------
  */
 platform_status
-<<<<<<< HEAD
-rc_allocator_mount(rc_allocator         *al,
-                   rc_allocator_config  *cfg,
-                   io_handle            *io,
-                   platform_heap_handle  hh,
-                   platform_heap_id      hid)
-=======
 rc_allocator_mount(rc_allocator        *al,
                    rc_allocator_config *cfg,
                    io_handle           *io,
                    platform_heap_handle hh,
-                   platform_heap_id     hid,
-                   platform_module_id   mid)
->>>>>>> 96b7ca13
+                   platform_heap_id     hid)
 {
    platform_status status;
 
@@ -414,13 +390,10 @@
    platform_assert(cfg->capacity == cfg->page_size * cfg->page_capacity);
 
    uint32 buffer_size = cfg->extent_capacity * sizeof(uint8);
-<<<<<<< HEAD
+
    buffer_size = ROUNDUP(buffer_size, cfg->page_size);
-   al->bh = platform_buffer_create(buffer_size, al->heap_handle);
-=======
-   buffer_size        = ROUNDUP(buffer_size, cfg->page_size);
-   al->bh = platform_buffer_create(buffer_size, al->heap_handle, mid);
->>>>>>> 96b7ca13
+   al->bh      = platform_buffer_create(buffer_size, al->heap_handle, mid);
+
    platform_assert(al->bh != NULL);
    al->ref_count = platform_buffer_getaddr(al->bh);
 
