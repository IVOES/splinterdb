--- conflicted
+++ resolved
@@ -639,13 +639,8 @@
 void                               splinter_print                     (splinter_handle *spl);
 void                               splinter_print_node                (splinter_handle *spl, uint64 addr, platform_stream_handle stream);
 void                               splinter_print_locked_node         (splinter_handle *spl, page_handle *node, platform_stream_handle stream);
-<<<<<<< HEAD
-static void                        splinter_btree_skiperator_init     (splinter_handle *spl, splinter_btree_skiperator *skip_itor, page_handle *node, uint16 branch_idx, data_type data_type, key_buffer pivots[static SPLINTER_MAX_PIVOTS]);
-void                               splinter_btree_skiperator_get_curr (iterator *itor, slice *key, slice *data, data_type *type);
-=======
 static void                        splinter_btree_skiperator_init     (splinter_handle *spl, splinter_btree_skiperator *skip_itor, page_handle *node, uint16 branch_idx, key_buffer pivots[static SPLINTER_MAX_PIVOTS]);
-void                               splinter_btree_skiperator_get_curr (iterator *itor, char **key, char **data);
->>>>>>> 0c3d0494
+void                               splinter_btree_skiperator_get_curr (iterator *itor, slice *key, slice *data);
 platform_status                    splinter_btree_skiperator_advance  (iterator *itor);
 platform_status                    splinter_btree_skiperator_at_end   (iterator *itor, bool *at_end);
 void                               splinter_btree_skiperator_print    (iterator *itor);
@@ -4363,14 +4358,7 @@
 }
 
 void
-<<<<<<< HEAD
-splinter_btree_skiperator_get_curr(iterator   *itor,
-                                   slice *key,
-                                   slice *data,
-                                   data_type  *type)
-=======
-splinter_btree_skiperator_get_curr(iterator *itor, char **key, char **data)
->>>>>>> 0c3d0494
+splinter_btree_skiperator_get_curr(iterator   *itor, slice *key, slice *data)
 {
    debug_assert(itor != NULL);
    splinter_btree_skiperator *skip_itor = (splinter_btree_skiperator *)itor;
@@ -5214,16 +5202,10 @@
          }
 
          if (!at_end) {
-<<<<<<< HEAD
             slice curr_key, dummy_data;
-            data_type dummy_type;
             iterator_get_curr(&rough_merge_itor->super, &curr_key,
-                              &dummy_data, &dummy_type);
+                              &dummy_data);
             debug_assert(slice_length(curr_key) == splinter_key_size(spl));
-=======
-            char *curr_key, *dummy_data;
-            iterator_get_curr(&rough_merge_itor->super, &curr_key, &dummy_data);
->>>>>>> 0c3d0494
             // copy new pivot (in parent) of new leaf
             memmove(scratch->pivot[num_leaves + 1],
                     slice_data(curr_key),
@@ -5472,12 +5454,7 @@
  *-----------------------------------------------------------------------------
  */
 
-<<<<<<< HEAD
-void             splinter_range_iterator_get_curr (iterator *itor, slice *key, slice *data, data_type *type);
-=======
-void
-                 splinter_range_iterator_get_curr(iterator *itor, char **key, char **data);
->>>>>>> 0c3d0494
+void             splinter_range_iterator_get_curr (iterator *itor, slice *key, slice *data);
 platform_status  splinter_range_iterator_at_end   (iterator *itor, bool *at_end);
 platform_status  splinter_range_iterator_advance  (iterator *itor);
 void             splinter_range_iterator_deinit   (splinter_range_iterator *range_itor);
@@ -5687,14 +5664,7 @@
 }
 
 void
-<<<<<<< HEAD
-splinter_range_iterator_get_curr(iterator   *itor,
-                                 slice *key,
-                                 slice *data,
-                                 data_type  *type)
-=======
-splinter_range_iterator_get_curr(iterator *itor, char **key, char **data)
->>>>>>> 0c3d0494
+splinter_range_iterator_get_curr(iterator   *itor, slice *key, slice *data)
 {
    debug_assert(itor != NULL);
    splinter_range_iterator *range_itor = (splinter_range_iterator *)itor;
@@ -6801,15 +6771,10 @@
    iterator_at_end(&range_itor->super, &at_end);
 
    for (*tuples_returned = 0; *tuples_returned < num_tuples && !at_end; (*tuples_returned)++) {
-<<<<<<< HEAD
       slice key, data;
-      iterator_get_curr(&range_itor->super, &key, &data, &type);
+      iterator_get_curr(&range_itor->super, &key, &data);
       debug_assert(slice_length(key) == splinter_key_size(spl));
       debug_assert(slice_length(data) == splinter_message_size(spl));
-=======
-      char *key, *data;
-      iterator_get_curr(&range_itor->super, &key, &data);
->>>>>>> 0c3d0494
       char *next_key = out + *tuples_returned * (splinter_key_size(spl) + splinter_message_size(spl));
       char *next_data = next_key + splinter_key_size(spl);
       memmove(next_key, slice_data(key), splinter_key_size(spl));
