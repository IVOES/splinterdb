// Copyright 2018-2021 VMware, Inc.
// SPDX-License-Identifier: Apache-2.0

/*
 *-----------------------------------------------------------------------------
 * memtable.c --
 *
 *     This file contains the implementation for the splinter memtable.
 *-----------------------------------------------------------------------------
 */

#include "platform.h"
#include "memtable.h"

#include "poison.h"

#define MEMTABLE_COUNT_GRANULARITY 128

#define MEMTABLE_INSERT_LOCK_IDX 0
#define MEMTABLE_LOOKUP_LOCK_IDX 1

bool
memtable_is_full(const memtable_config *cfg, memtable *mt)
{
   return cfg->max_extents_per_memtable <= mini_num_extents(&mt->mini);
}

bool
memtable_is_empty(memtable_context *ctxt)
{
   return ctxt->is_empty;
}

static inline void
memtable_mark_empty(memtable_context *ctxt)
{
   ctxt->is_empty = TRUE;
}

static inline void
memtable_process(memtable_context *ctxt, uint64 generation)
{
   ctxt->process(ctxt->process_ctxt, generation);
}

void
memtable_get_insert_lock(memtable_context *ctxt)
{
   platform_batch_rwlock_get(ctxt->rwlock, MEMTABLE_INSERT_LOCK_IDX);
}

void
memtable_unget_insert_lock(memtable_context *ctxt)
{
   platform_batch_rwlock_unget(ctxt->rwlock, MEMTABLE_INSERT_LOCK_IDX);
}

bool
memtable_try_lock_insert_lock(memtable_context *ctxt)
{
   if (!platform_batch_rwlock_try_claim(ctxt->rwlock, MEMTABLE_INSERT_LOCK_IDX))
   {
      return FALSE;
   }
   platform_batch_rwlock_lock(ctxt->rwlock, MEMTABLE_INSERT_LOCK_IDX);
   return TRUE;
}

void
memtable_lock_insert_lock(memtable_context *ctxt)
{
   platform_batch_rwlock_claim(ctxt->rwlock, MEMTABLE_INSERT_LOCK_IDX);
   platform_batch_rwlock_lock(ctxt->rwlock, MEMTABLE_INSERT_LOCK_IDX);
}

void
memtable_unlock_insert_lock(memtable_context *ctxt)
{
   platform_batch_rwlock_unclaim(ctxt->rwlock, MEMTABLE_INSERT_LOCK_IDX);
   platform_batch_rwlock_unlock(ctxt->rwlock, MEMTABLE_INSERT_LOCK_IDX);
}

void
memtable_get_lookup_lock(memtable_context *ctxt)
{
   platform_batch_rwlock_get(ctxt->rwlock, MEMTABLE_LOOKUP_LOCK_IDX);
}

void
memtable_unget_lookup_lock(memtable_context *ctxt)
{
   platform_batch_rwlock_unget(ctxt->rwlock, MEMTABLE_LOOKUP_LOCK_IDX);
}

void
memtable_lock_lookup_lock(memtable_context *ctxt)
{
   platform_batch_rwlock_claim(ctxt->rwlock, MEMTABLE_LOOKUP_LOCK_IDX);
   platform_batch_rwlock_lock(ctxt->rwlock, MEMTABLE_LOOKUP_LOCK_IDX);
}

void
memtable_unlock_lookup_lock(memtable_context *ctxt)
{
   platform_batch_rwlock_unclaim(ctxt->rwlock, MEMTABLE_LOOKUP_LOCK_IDX);
   platform_batch_rwlock_unlock(ctxt->rwlock, MEMTABLE_LOOKUP_LOCK_IDX);
}


platform_status
memtable_maybe_rotate_and_get_insert_lock(memtable_context *ctxt,
                                          uint64           *generation)
{
   uint64 wait = 100;
   while (TRUE) {
      memtable_get_insert_lock(ctxt);
      *generation     = ctxt->generation;
      uint64    mt_no = *generation % ctxt->cfg.max_memtables;
      memtable *mt    = &ctxt->mt[mt_no];
      if (mt->state != MEMTABLE_STATE_READY) {
         // The next memtable is not ready yet, back off and wait.
         memtable_unget_insert_lock(ctxt);
         platform_sleep_ns(wait);
         wait = wait > 2048 ? wait : 2 * wait;
         continue;
      }
      wait = 100;

      if (memtable_is_full(&ctxt->cfg, &ctxt->mt[mt_no])) {
<<<<<<< HEAD
         // If the current memtable is full, try to retire it

         uint64 process_generation = ctxt->generation;
         uint64 next_generation = process_generation + 1;
         uint64 next_mt_no = next_generation % ctxt->cfg.max_memtables;
         memtable *next_mt = &ctxt->mt[next_mt_no];
         if (next_mt->state != MEMTABLE_STATE_READY) {
            cache_unget(cc, *lock_page);
            return STATUS_BUSY;
         }

         if (cache_try_claim(cc, *lock_page)) {
            // We successfully got the claim, so we do the finalization
            cache_lock(cc, *lock_page);
            memtable_transition(
               mt, MEMTABLE_STATE_READY, MEMTABLE_STATE_FINALIZED);
            ctxt->generation++;
            platform_assert(ctxt->generation - ctxt->generation_retired <= 4);
            platform_assert(process_generation + 1 == ctxt->generation);
=======
         // If the current memtable is full, try to retire it.
         memtable_unget_insert_lock(ctxt);
         if (memtable_try_lock_insert_lock(ctxt)) {
            // We successfully got the lock, so we do the finalization
            memtable_transition(
               mt, MEMTABLE_STATE_READY, MEMTABLE_STATE_FINALIZED);

            // Safe to increment non-atomically because we have a lock on
            // the insert lock
            uint64 process_generation = ctxt->generation++;
>>>>>>> fa990cf0
            memtable_mark_empty(ctxt);
            memtable_unlock_insert_lock(ctxt);
            memtable_process(ctxt, process_generation);
         } else {
            platform_sleep_ns(wait);
            wait = wait > 2048 ? wait : 2 * wait;
         }
         continue;
      }
      *generation = ctxt->generation;
      return STATUS_OK;
   }
}

/*
 *-----------------------------------------------------------------------------
 * Increments the distributed tuple counter.  Must hold a read lock on
 * insert_lock.
 *
 * Add to local num_tuple counter. If at granularity, then increment the
 * global counter.
 *
 * There is no race because thread_num_tuples is never accessed by another
 * thread, it is only used by the current thread to determine when to change
 * the global counter.
 *
 * each thread pads num_tuples by MEMTABLE_COUNT_GRANULARITY whenever it
 * adds a tuple which takes its local count to
 * k * MEMTABLE_COUNT_GRANULARITY + 1. Therefore, num_tuples is an upper
 * bound except that each thread may still add 1 more tuple.
 *-----------------------------------------------------------------------------
 */
static inline void
memtable_add_tuple(memtable_context *ctxt)
{
   ctxt->is_empty = FALSE;
}

platform_status
memtable_insert(memtable_context *ctxt,
                memtable         *mt,
                platform_heap_id  heap_id,
                key               tuple_key,
                message           msg,
                uint64           *leaf_generation)
{
   const threadid tid = platform_get_tid();
   bool           was_unique;

   platform_status rc = btree_insert(ctxt->cc,
                                     ctxt->cfg.btree_cfg,
                                     heap_id,
                                     &ctxt->scratch[tid],
                                     mt->root_addr,
                                     &mt->mini,
                                     tuple_key,
                                     msg,
                                     leaf_generation,
                                     &was_unique);
   if (!SUCCESS(rc)) {
      return rc;
   }

   if (was_unique) {
      memtable_add_tuple(ctxt);
   }

   return rc;
}

/*
 * if there are no outstanding refs, then destroy and reinit memtable and
 * transition to READY
 */
bool
memtable_dec_ref_maybe_recycle(memtable_context *ctxt, memtable *mt)
{
   cache *cc = ctxt->cc;

   bool freed = btree_dec_ref(cc, mt->cfg, mt->root_addr, PAGE_TYPE_MEMTABLE);
   if (freed) {
      platform_assert(mt->state == MEMTABLE_STATE_INCORPORATED);
      mt->root_addr = btree_create(cc, mt->cfg, &mt->mini, PAGE_TYPE_MEMTABLE);
      memtable_lock_incorporation_lock(ctxt);
      mt->generation += ctxt->cfg.max_memtables;
      memtable_unlock_incorporation_lock(ctxt);
      memtable_transition(
         mt, MEMTABLE_STATE_INCORPORATED, MEMTABLE_STATE_READY);
   }
   return freed;
}

uint64
memtable_force_finalize(memtable_context *ctxt)
{
   memtable_lock_insert_lock(ctxt);

   uint64    generation = ctxt->generation;
   uint64    mt_no      = generation % ctxt->cfg.max_memtables;
   memtable *mt         = &ctxt->mt[mt_no];
   memtable_transition(mt, MEMTABLE_STATE_READY, MEMTABLE_STATE_FINALIZED);
   uint64 process_generation = ctxt->generation++;
   platform_assert(ctxt->generation - ctxt->generation_retired <= 4);
   memtable_mark_empty(ctxt);

   memtable_unlock_insert_lock(ctxt);
   return process_generation;
}

void
memtable_init(memtable *mt, cache *cc, memtable_config *cfg, uint64 generation)
{
   ZERO_CONTENTS(mt);
   mt->cfg       = cfg->btree_cfg;
   mt->root_addr = btree_create(cc, mt->cfg, &mt->mini, PAGE_TYPE_MEMTABLE);
   mt->state     = MEMTABLE_STATE_READY;
   platform_assert(generation < UINT64_MAX);
   mt->generation = generation;
}

void
memtable_deinit(cache *cc, memtable *mt)
{
   mini_release(&mt->mini, NULL_KEY);
   debug_only bool freed =
      btree_dec_ref(cc, mt->cfg, mt->root_addr, PAGE_TYPE_MEMTABLE);
   debug_assert(freed);
}

memtable_context *
memtable_context_create(platform_heap_id hid,
                        cache           *cc,
                        memtable_config *cfg,
                        process_fn       process,
                        void            *process_ctxt)
{
   memtable_context *ctxt =
      TYPED_FLEXIBLE_STRUCT_ZALLOC(hid, ctxt, mt, cfg->max_memtables);
   ctxt->cc = cc;
   memmove(&ctxt->cfg, cfg, sizeof(ctxt->cfg));

   platform_mutex_init(
      &ctxt->incorporation_mutex, platform_get_module_id(), hid);
   ctxt->rwlock = TYPED_MALLOC(hid, ctxt->rwlock);
   platform_batch_rwlock_init(ctxt->rwlock);

   for (uint64 mt_no = 0; mt_no < cfg->max_memtables; mt_no++) {
      uint64 generation = mt_no;
      memtable_init(&ctxt->mt[mt_no], cc, cfg, generation);
   }

   ctxt->generation                = 0;
   ctxt->generation_to_incorporate = 0;
   ctxt->generation_retired        = (uint64)-1;

   ctxt->is_empty = TRUE;

   ctxt->process      = process;
   ctxt->process_ctxt = process_ctxt;

   return ctxt;
}

void
memtable_context_destroy(platform_heap_id hid, memtable_context *ctxt)
{
   cache *cc = ctxt->cc;
   for (uint64 mt_no = 0; mt_no < ctxt->cfg.max_memtables; mt_no++) {
      memtable_deinit(cc, &ctxt->mt[mt_no]);
   }

   platform_mutex_destroy(&ctxt->incorporation_mutex);
   platform_free(hid, ctxt->rwlock);

   platform_free(hid, ctxt);
}

void
memtable_config_init(memtable_config *cfg,
                     btree_config    *btree_cfg,
                     uint64           max_memtables,
                     uint64           memtable_capacity)
{
   ZERO_CONTENTS(cfg);
   cfg->btree_cfg     = btree_cfg;
   cfg->max_memtables = max_memtables;
   cfg->max_extents_per_memtable =
      MEMTABLE_SPACE_OVERHEAD_FACTOR * memtable_capacity
      / cache_config_extent_size(btree_cfg->cache_cfg);
}<|MERGE_RESOLUTION|>--- conflicted
+++ resolved
@@ -56,7 +56,7 @@
 }
 
 bool
-memtable_try_lock_insert_lock(memtable_context *ctxt)
+memtable_try_upgrade_insert_lock(memtable_context *ctxt)
 {
    if (!platform_batch_rwlock_try_claim(ctxt->rwlock, MEMTABLE_INSERT_LOCK_IDX))
    {
@@ -66,6 +66,17 @@
    return TRUE;
 }
 
+bool
+memtable_try_lock_insert_lock(memtable_context *ctxt)
+{
+   platform_batch_rwlock_get(ctxt->rwlock, MEMTABLE_INSERT_LOCK_IDX);
+   if (!memtable_try_upgrade_insert_lock(ctxt)) {
+      platform_batch_rwlock_unget(ctxt->rwlock, MEMTABLE_INSERT_LOCK_IDX);
+      return FALSE;
+   }
+   return TRUE;
+}
+
 void
 memtable_lock_insert_lock(memtable_context *ctxt)
 {
@@ -76,8 +87,9 @@
 void
 memtable_unlock_insert_lock(memtable_context *ctxt)
 {
+   platform_batch_rwlock_unlock(ctxt->rwlock, MEMTABLE_INSERT_LOCK_IDX);
    platform_batch_rwlock_unclaim(ctxt->rwlock, MEMTABLE_INSERT_LOCK_IDX);
-   platform_batch_rwlock_unlock(ctxt->rwlock, MEMTABLE_INSERT_LOCK_IDX);
+   platform_batch_rwlock_unget(ctxt->rwlock, MEMTABLE_INSERT_LOCK_IDX);
 }
 
 void
@@ -102,8 +114,9 @@
 void
 memtable_unlock_lookup_lock(memtable_context *ctxt)
 {
+   platform_batch_rwlock_unlock(ctxt->rwlock, MEMTABLE_LOOKUP_LOCK_IDX);
    platform_batch_rwlock_unclaim(ctxt->rwlock, MEMTABLE_LOOKUP_LOCK_IDX);
-   platform_batch_rwlock_unlock(ctxt->rwlock, MEMTABLE_LOOKUP_LOCK_IDX);
+   platform_batch_rwlock_unget(ctxt->rwlock, MEMTABLE_LOOKUP_LOCK_IDX);
 }
 
 
@@ -114,10 +127,10 @@
    uint64 wait = 100;
    while (TRUE) {
       memtable_get_insert_lock(ctxt);
-      *generation     = ctxt->generation;
-      uint64    mt_no = *generation % ctxt->cfg.max_memtables;
-      memtable *mt    = &ctxt->mt[mt_no];
-      if (mt->state != MEMTABLE_STATE_READY) {
+      uint64    current_generation = ctxt->generation;
+      uint64    current_mt_no = current_generation % ctxt->cfg.max_memtables;
+      memtable *current_mt         = &ctxt->mt[current_mt_no];
+      if (current_mt->state != MEMTABLE_STATE_READY) {
          // The next memtable is not ready yet, back off and wait.
          memtable_unget_insert_lock(ctxt);
          platform_sleep_ns(wait);
@@ -126,49 +139,52 @@
       }
       wait = 100;
 
-      if (memtable_is_full(&ctxt->cfg, &ctxt->mt[mt_no])) {
-<<<<<<< HEAD
+      if (memtable_is_full(&ctxt->cfg, current_mt)) {
          // If the current memtable is full, try to retire it
 
-         uint64 process_generation = ctxt->generation;
-         uint64 next_generation = process_generation + 1;
-         uint64 next_mt_no = next_generation % ctxt->cfg.max_memtables;
-         memtable *next_mt = &ctxt->mt[next_mt_no];
+         uint64    next_generation = current_generation + 1;
+         uint64    next_mt_no      = next_generation % ctxt->cfg.max_memtables;
+         memtable *next_mt         = &ctxt->mt[next_mt_no];
          if (next_mt->state != MEMTABLE_STATE_READY) {
-            cache_unget(cc, *lock_page);
+            memtable_unget_insert_lock(ctxt);
             return STATUS_BUSY;
          }
 
-         if (cache_try_claim(cc, *lock_page)) {
-            // We successfully got the claim, so we do the finalization
-            cache_lock(cc, *lock_page);
-            memtable_transition(
-               mt, MEMTABLE_STATE_READY, MEMTABLE_STATE_FINALIZED);
-            ctxt->generation++;
-            platform_assert(ctxt->generation - ctxt->generation_retired <= 4);
-            platform_assert(process_generation + 1 == ctxt->generation);
-=======
-         // If the current memtable is full, try to retire it.
-         memtable_unget_insert_lock(ctxt);
-         if (memtable_try_lock_insert_lock(ctxt)) {
+         if (memtable_try_upgrade_insert_lock(ctxt)) {
             // We successfully got the lock, so we do the finalization
             memtable_transition(
-               mt, MEMTABLE_STATE_READY, MEMTABLE_STATE_FINALIZED);
+               current_mt, MEMTABLE_STATE_READY, MEMTABLE_STATE_FINALIZED);
 
             // Safe to increment non-atomically because we have a lock on
             // the insert lock
-            uint64 process_generation = ctxt->generation++;
->>>>>>> fa990cf0
+            ctxt->generation++;
+            platform_assert(ctxt->generation - ctxt->generation_retired
+                               <= ctxt->cfg.max_memtables,
+                            "ctxt->generation: %lu, "
+                            "ctxt->generation_retired: %lu, "
+                            "current_generation: %lu\n",
+                            ctxt->generation,
+                            ctxt->generation_retired,
+                            current_generation);
+            platform_assert(current_generation + 1 == ctxt->generation,
+                            "ctxt->generation: %lu, "
+                            "ctxt->generation_retired: %lu, "
+                            "current_generation: %lu\n",
+                            ctxt->generation,
+                            ctxt->generation_retired,
+                            current_generation);
+
             memtable_mark_empty(ctxt);
             memtable_unlock_insert_lock(ctxt);
-            memtable_process(ctxt, process_generation);
+            memtable_process(ctxt, current_generation);
          } else {
+            memtable_unget_insert_lock(ctxt);
             platform_sleep_ns(wait);
             wait = wait > 2048 ? wait : 2 * wait;
          }
          continue;
       }
-      *generation = ctxt->generation;
+      *generation = current_generation;
       return STATUS_OK;
    }
 }
@@ -260,12 +276,13 @@
    uint64    mt_no      = generation % ctxt->cfg.max_memtables;
    memtable *mt         = &ctxt->mt[mt_no];
    memtable_transition(mt, MEMTABLE_STATE_READY, MEMTABLE_STATE_FINALIZED);
-   uint64 process_generation = ctxt->generation++;
-   platform_assert(ctxt->generation - ctxt->generation_retired <= 4);
+   uint64 current_generation = ctxt->generation++;
+   platform_assert(ctxt->generation - ctxt->generation_retired
+                   <= ctxt->cfg.max_memtables);
    memtable_mark_empty(ctxt);
 
    memtable_unlock_insert_lock(ctxt);
-   return process_generation;
+   return current_generation;
 }
 
 void
