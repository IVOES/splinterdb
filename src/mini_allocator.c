// Copyright 2018-2021 VMware, Inc.
// SPDX-License-Identifier: Apache-2.0

/*
 *-----------------------------------------------------------------------------
 * mini_allocator.c --
 *
 *     This file contains the implementation for an allocator which
 *     allocates individual pages from extents.
 *-----------------------------------------------------------------------------
 */

#include "platform.h"

#include "allocator.h"
#include "cache.h"
#include "splinterdb/data.h"
#include "mini_allocator.h"
#include "util.h"

#include "poison.h"

// MINI_WAIT is a lock token used to lock a batch
#define MINI_WAIT 1
// MINI_NO_REFS is the ref count of an unkeyed mini allocator with no external
// refs
#define MINI_NO_REFS 2

/*
 *-----------------------------------------------------------------------------
 * mini_meta_hdr -- Disk-resident structure
 *
 *      The header of a meta_page in a mini_allocator. Keyed mini_allocators
 *      use entry_buffer and unkeyed ones use entry.
 *-----------------------------------------------------------------------------
 */
typedef struct ONDISK mini_meta_hdr {
   uint64 next_meta_addr;
   uint64 pos;
   uint32 num_entries;
   char   entry_buffer[];
} mini_meta_hdr;

#define TERMINAL_EXTENT_ADDR ((uint64)-1)

/*
 *-----------------------------------------------------------------------------
 * keyed_meta_entry -- Disk-resident structure
 *
 *      Metadata for each extent stored in the extent list for a keyed
 *      mini_allocator. The key range for each extent goes from start_key to
 *      the start_key of its successor (the next keyed_meta_entry from the same
        batch).
 *-----------------------------------------------------------------------------
 */
typedef struct ONDISK keyed_meta_entry {
   uint64     extent_addr;
   uint8      batch;
   uint8      type;
   ondisk_key start_key;
} keyed_meta_entry;

/*
 *-----------------------------------------------------------------------------
 * unkeyed_meta_entry -- Disk-resident structure
 *
 *      Metadata for each extent stored in the extent list for an unkeyed
 *      mini_allocator. Currently, this is just the extent address itself.
 *-----------------------------------------------------------------------------
 */
typedef struct ONDISK unkeyed_meta_entry {
   uint64 extent_addr;
   uint8  type;
} unkeyed_meta_entry;

static uint64
sizeof_keyed_meta_entry(const keyed_meta_entry *entry)
{
   return sizeof(keyed_meta_entry) + sizeof_ondisk_key_data(&entry->start_key);
}

static uint64
keyed_meta_entry_required_capacity(key k)
{
   return sizeof(keyed_meta_entry) + ondisk_key_required_data_capacity(k);
}

static key
keyed_meta_entry_start_key(keyed_meta_entry *entry)
{
   return ondisk_key_to_key(&entry->start_key);
}

static keyed_meta_entry *
keyed_first_entry(page_handle *meta_page)
{
   return (keyed_meta_entry *)((mini_meta_hdr *)meta_page->data)->entry_buffer;
}

static keyed_meta_entry *
keyed_next_entry(keyed_meta_entry *entry)
{
   return (keyed_meta_entry *)((char *)entry + sizeof_keyed_meta_entry(entry));
}

static unkeyed_meta_entry *
unkeyed_first_entry(page_handle *meta_page)
{
   return (unkeyed_meta_entry *)((mini_meta_hdr *)meta_page->data)
      ->entry_buffer;
}

static unkeyed_meta_entry *
unkeyed_next_entry(unkeyed_meta_entry *entry)
{
   return entry + 1;
}

/*
 *-----------------------------------------------------------------------------
 * mini_init_meta_page --
 *
 *      Initializes the header of the given meta_page.
 *
 * Results:
 *      None.
 *
 * Side effects:
 *      None.
 *-----------------------------------------------------------------------------
 */
static void
mini_init_meta_page(mini_allocator *mini, page_handle *meta_page)
{
   mini_meta_hdr *hdr  = (mini_meta_hdr *)meta_page->data;
   hdr->next_meta_addr = 0;
   hdr->pos            = offsetof(typeof(*hdr), entry_buffer);
   hdr->num_entries    = 0;
}

/*
 *-----------------------------------------------------------------------------
 * mini_full_[lock,unlock]_meta_tail --
 *
 *      Convenience functions to write lock/unlock the given meta_page or
 *      meta_tail.
 *
 * Results:
 *      lock: the page_handle of the locked page
 *      unlock: None.
 *
 * Side effects:
 *      Disk allocation, standard cache side effects.
 *-----------------------------------------------------------------------------
 */
static page_handle *
mini_full_lock_meta_tail(mini_allocator *mini)
{
   /*
    * This loop follows the standard idiom for obtaining a claim.  Note that
    * mini is shared, so the value of mini->meta_tail can change before we
    * obtain the lock, thus we must check after the get.
    */
   page_handle *meta_page;
   uint64       wait = 1;
   while (1) {
      uint64 meta_tail = mini->meta_tail;
      meta_page        = cache_get(mini->cc, meta_tail, TRUE, mini->meta_type);
      if (meta_tail == mini->meta_tail && cache_claim(mini->cc, meta_page)) {
         break;
      }
      cache_unget(mini->cc, meta_page);
      platform_sleep(wait);
      wait = wait > 1024 ? wait : 2 * wait;
   }
   cache_lock(mini->cc, meta_page);

   return meta_page;
}

static void
mini_full_unlock_meta_page(mini_allocator *mini, page_handle *meta_page)
{
   cache_mark_dirty(mini->cc, meta_page);
   cache_unlock(mini->cc, meta_page);
   cache_unclaim(mini->cc, meta_page);
   cache_unget(mini->cc, meta_page);
}

/*
 *-----------------------------------------------------------------------------
 * mini_(un)get_(un)claim_meta_page --
 *
 *      Convenience functions to read lock and claim the given meta_page.
 *
 * Results:
 *      get_claim; the page_handle of the locked page
 *      unget_unclaim: None.
 *
 * Side effects:
 *      Disk allocation, standard cache side effects.
 *-----------------------------------------------------------------------------
 */
static page_handle *
mini_get_claim_meta_page(cache *cc, uint64 meta_addr, page_type type)
{
   page_handle *meta_page;
   uint64       wait = 1;
   while (1) {
      meta_page = cache_get(cc, meta_addr, TRUE, type);
      if (cache_claim(cc, meta_page)) {
         break;
      }
      cache_unget(cc, meta_page);
      platform_sleep(wait);
      wait = wait > 1024 ? wait : 2 * wait;
   }
   return meta_page;
}

static void
mini_unget_unclaim_meta_page(cache *cc, page_handle *meta_page)
{
   cache_unclaim(cc, meta_page);
   cache_unget(cc, meta_page);
}

/*
 * Allocate a new extent from the underlying extent allocator and
 * update our bookkeeping.
 */
static platform_status
mini_allocator_get_new_extent(mini_allocator *mini,
                              page_type       type,
                              uint64         *addr)
{
   platform_status rc = allocator_alloc(mini->al, addr, type);
   if (SUCCESS(rc)) {
      __sync_fetch_and_add(&mini->num_extents, 1);
   }
   return rc;
}

static uint64
base_addr(cache *cc, uint64 addr)
{
   return allocator_config_extent_base_addr(
      allocator_get_config(cache_get_allocator(cc)), addr);
}

/*
 *-----------------------------------------------------------------------------
 * mini_init --
 *
 *      Initialize a new mini allocator.
 *
 *      There are two types of mini allocator: keyed and unkeyed.
 *
 *      - A keyed allocator stores a key range for each extent and allows
 *        incrementing and decrementing key ranges.
 *
 *      - An unkeyed allocator has a single ref for the whole allocator which
 *        is overloaded onto the meta_head disk-allocator ref count.
 *
 * Results:
 *      platform_status
 *
 * Side effects:
 *      None.
 *-----------------------------------------------------------------------------
 */
platform_status
mini_init(mini_allocator *mini,
          cache          *cc,
          data_config    *cfg,
          uint64          meta_head,
          uint64          meta_tail,
          uint64          num_batches,
          page_type       meta_type,
          const page_type types[],
          bool            keyed)
{
   platform_assert(num_batches <= MINI_MAX_BATCHES);
   platform_assert(num_batches != 0);
   platform_assert(mini != NULL);
   platform_assert(cc != NULL);
   platform_assert(!keyed || cfg != NULL);

   ZERO_CONTENTS(mini);
   mini->cc          = cc;
   mini->al          = cache_get_allocator(cc);
   mini->data_cfg    = cfg;
   mini->keyed       = keyed;
   mini->num_batches = num_batches;
   mini->meta_type   = meta_type;
   memcpy(mini->types, types, num_batches * sizeof(*types));

   mini->num_extents = 1; // for the meta page
   mini->meta_head   = meta_head;

   page_handle *meta_page;
   if (meta_tail == 0) {
      // new mini allocator
      mini->meta_tail = meta_head;
      meta_page       = cache_alloc(cc, mini->meta_head, meta_type);
      mini_init_meta_page(mini, meta_page);

      if (!keyed) {
         // meta_page gets an extra ref
         uint8 ref =
            allocator_inc_ref(mini->al, base_addr(cc, mini->meta_head));
         platform_assert(ref == MINI_NO_REFS + 1);
      }

      mini_full_unlock_meta_page(mini, meta_page);
   } else {
      // load mini allocator
      mini->meta_tail = meta_tail;
   }

   for (uint64 batch = 0; batch < num_batches; batch++) {
      // because we recover ref counts from the mini allocators on recovery, we
      // don't need to store these in the mini allocator until we consume them.
      platform_status rc = mini_allocator_get_new_extent(
         mini, mini->types[batch], &mini->next_extent[batch]);
      platform_assert_status_ok(rc);
   }

   return STATUS_OK;
}

/*
 *-----------------------------------------------------------------------------
 * mini_num_entries --
 *      Return the number of entries in the meta_page.
 *-----------------------------------------------------------------------------
 */
static uint64
mini_num_entries(page_handle *meta_page)
{
   mini_meta_hdr *hdr = (mini_meta_hdr *)meta_page->data;
   return hdr->num_entries;
}

/*
 *-----------------------------------------------------------------------------
 * mini_keyed_[get,set]_entry --
 * mini_keyed_set_last_end_key --
 * mini_unkeyed_[get,set]_entry --
 *
 *      Allocator functions for adding new extents to the meta_page or getting
 *      the metadata of the pos-th extent in the given meta_page.
 *
 *      For keyed allocators, when setting an entry, only the start key is
 *      known. When a new extent is allocated, its start key becomes the
 *      previous extent's end_key (within a batch). This is set by calling
 *      mini_keyed_set_last_end_key.
 *
 *      Unkeyed allocators simply add/fetch the extent_addr as an entry by
 *      itself.
 *
 * Results:
 *      get: the extent_addr, start_key and end_key of the entry
 *      set: None.
 *
 * Side effects:
 *-----------------------------------------------------------------------------
 */
static bool
entry_fits_in_page(uint64 page_size, uint64 start, uint64 entry_size)
{
   return start + entry_size <= page_size;
}

static bool
mini_keyed_append_entry(mini_allocator *mini,
                        uint64          batch,
                        page_handle    *meta_page,
                        uint64          extent_addr,
                        key             start_key,
                        page_type       type)
{
   debug_assert(mini->keyed);
   debug_assert(batch < mini->num_batches);
   debug_assert(!key_is_null(start_key));
   debug_assert(extent_addr != 0);
   debug_assert(extent_addr == TERMINAL_EXTENT_ADDR
                || extent_addr % cache_page_size(mini->cc) == 0);

   mini_meta_hdr *hdr = (mini_meta_hdr *)meta_page->data;

   if (!entry_fits_in_page(cache_page_size(mini->cc),
                           hdr->pos,
                           keyed_meta_entry_required_capacity(start_key)))
   {
      return FALSE;
   }

   keyed_meta_entry *new_entry = pointer_byte_offset(hdr, hdr->pos);

   new_entry->extent_addr = extent_addr;
   new_entry->batch       = batch;
   new_entry->type        = type;
   debug_assert(new_entry->type == type);
   copy_key_to_ondisk_key(&new_entry->start_key, start_key);

   hdr->pos += keyed_meta_entry_required_capacity(start_key);
   hdr->num_entries++;
   return TRUE;
}

static bool
mini_unkeyed_append_entry(mini_allocator *mini,
                          page_handle    *meta_page,
                          uint64          extent_addr,
                          page_type       type)
{
   debug_assert(!mini->keyed);
   debug_assert(extent_addr != 0);
   debug_assert(extent_addr % cache_page_size(mini->cc) == 0);

   mini_meta_hdr *hdr = (mini_meta_hdr *)meta_page->data;

   if (!entry_fits_in_page(
          cache_page_size(mini->cc), hdr->pos, sizeof(unkeyed_meta_entry)))
   {
      return FALSE;
   }

   unkeyed_meta_entry *new_entry = pointer_byte_offset(hdr, hdr->pos);
   new_entry->extent_addr        = extent_addr;
   new_entry->type               = type;
   debug_assert(new_entry->type == type);

   hdr->pos += sizeof(unkeyed_meta_entry);
   hdr->num_entries++;
   return TRUE;
}

/*
 *-----------------------------------------------------------------------------
 * mini_[lock,unlock]_batch_[get,set]next_addr --
 *
 *      Lock locks allocation on the given batch by replacing its next_addr
 *      with a lock token.
 *
 *      Unlock unlocks allocation on the given batch by replacing the lock
 *      token with the next free disk address to allocate.
 *
 * Results:
 *      Lock: the next disk address to allocate
 *      Unlock: None.
 *
 * Side effects:
 *      None.
 *-----------------------------------------------------------------------------
 */
static uint64
mini_lock_batch_get_next_addr(mini_allocator *mini, uint64 batch)
{
   uint64 next_addr = mini->next_addr[batch];
   uint64 wait      = 1;
   while (next_addr == MINI_WAIT
          || !__sync_bool_compare_and_swap(
             &mini->next_addr[batch], next_addr, MINI_WAIT))
   {
      platform_sleep(wait);
      wait      = wait > 1024 ? wait : 2 * wait;
      next_addr = mini->next_addr[batch];
   }
   return next_addr;
}

static void
mini_unlock_batch_set_next_addr(mini_allocator *mini,
                                uint64          batch,
                                uint64          next_addr)
{
   debug_assert(batch < mini->num_batches);
   debug_assert(mini->next_addr[batch] == MINI_WAIT);

   mini->next_addr[batch] = next_addr;
}

/*
 *-----------------------------------------------------------------------------
 * mini_[get,set]_next_meta_addr --
 *
 *      Sets the next_meta_addr on meta_page to next_meta_addr. This links
 *      next_meta_addr in the linked list where meta_page is the current
 *      meta_tail.
 *
 * Results:
 *      None.
 *
 * Side effects:
 *      None.
 *-----------------------------------------------------------------------------
 */
static uint64
mini_get_next_meta_addr(page_handle *meta_page)
{
   // works for keyed and unkeyed
   mini_meta_hdr *hdr = (mini_meta_hdr *)meta_page->data;
   return hdr->next_meta_addr;
}

static void
mini_set_next_meta_addr(mini_allocator *mini,
                        page_handle    *meta_page,
                        uint64          next_meta_addr)
{
   // works for keyed and unkeyed
   mini_meta_hdr *hdr  = (mini_meta_hdr *)meta_page->data;
   hdr->next_meta_addr = next_meta_addr;
}

static bool
mini_append_entry(mini_allocator *mini,
                  uint64          batch,
                  key             entry_key,
                  uint64          next_addr)
{
   page_handle *meta_page = mini_full_lock_meta_tail(mini);
   bool         success;
   if (mini->keyed) {
      success = mini_keyed_append_entry(
         mini, batch, meta_page, next_addr, entry_key, mini->types[batch]);
   } else {
      // unkeyed
      success = mini_unkeyed_append_entry(
         mini, meta_page, next_addr, mini->types[batch]);
   }
   if (!success) {
      // need to allocate a new meta page
      uint64 new_meta_tail = mini->meta_tail + cache_page_size(mini->cc);
      if (new_meta_tail % cache_extent_size(mini->cc) == 0) {
         // need to allocate the next meta extent
         platform_status rc = mini_allocator_get_new_extent(
            mini, mini->meta_type, &new_meta_tail);
         platform_assert_status_ok(rc);
      }

      mini_set_next_meta_addr(mini, meta_page, new_meta_tail);

      page_handle *last_meta_page = meta_page;
      meta_page       = cache_alloc(mini->cc, new_meta_tail, mini->meta_type);
      mini->meta_tail = new_meta_tail;
      mini_full_unlock_meta_page(mini, last_meta_page);
      mini_init_meta_page(mini, meta_page);

      if (mini->keyed) {
         success = mini_keyed_append_entry(
            mini, batch, meta_page, next_addr, entry_key, mini->types[batch]);
      } else {
         // unkeyed
         success = mini_unkeyed_append_entry(
            mini, meta_page, next_addr, mini->types[batch]);
      }

      debug_assert(success);
   }
   mini_full_unlock_meta_page(mini, meta_page);
   return TRUE;
}

/*
 *-----------------------------------------------------------------------------
 * mini_alloc_bytes --
 *
 *      Allocate num_bytes (<= extent_size) in at most two contiguous
 *      chunks at disk addresses of the given alignment.
 *      If boundary >= num_bytes, then the allocation
 *      will be in one chunk that does not cross an address that is a
 *      multiple of boundary.  Note that you must have
 *         - alignment divides extent_size
 *      and if num_bytes <= boundary, then you must have
 *         - alignment divides boundary
 *         - boundary divides extent_size
 *
 *      Example use of boundary: When allocating less than a
 *      page-worth of bytes and you don't care about their alignment
 *      but you do care that they are all allocated on a single page.
 *
 *      If the allocator is keyed, then the extent(s) from which the allocation
 *      is made will include the given key. NOTE: This requires keys provided be
 *      monotonically increasing.
 *
 *      The starting addresses of the chunks are returned in addrs[].
 *      If the bytes are allocated in 1 chunk, then addrs[1] == 0.
 *
 * Results:
 *      platform_status indicating success or error.
 *
 * Side effects:
 *      - Disk allocation
 *      - Locks the batch (see mini_allocator_finish)
 *      - Standard cache side effects
 *-----------------------------------------------------------------------------
 */
platform_status
mini_alloc_bytes(mini_allocator *mini,
                 uint64          batch,
                 uint64          num_bytes,
                 uint64          alignment,
                 uint64          boundary,
                 key             alloc_key,
                 uint64          addrs[2],
                 uint64         *next_extent)
{
   uint64 extent_size = cache_extent_size(mini->cc);
   if (alignment == 0) {
      alignment = 1;
   }
   debug_assert(batch < MINI_MAX_BATCHES);
   debug_assert(batch < mini->num_batches);
   debug_assert(num_bytes <= extent_size);
   debug_assert(boundary % alignment == 0);
   debug_assert(boundary < num_bytes || extent_size % boundary == 0);
   debug_assert(!mini->keyed || !key_is_null(alloc_key));

   addrs[0] = 0;
   addrs[1] = 0;

   uint64 next_addr = mini_lock_batch_get_next_addr(mini, batch);

   /* Align next_addr */
   if (next_addr % alignment) {
      next_addr += alignment - (next_addr % alignment);
   }

   /* If next_addr would do a forbidden boundary crossing, advance
    * next_addr to the next boundary. Since alignment must divide boundary, this
    * will preserve any alignment constraints. */
   if (num_bytes <= boundary
       && next_addr / boundary != (next_addr + num_bytes - 1) / boundary)
   {
      next_addr += boundary - (next_addr % boundary);
   }

   int    num_allocs = 0;
   uint64 remainder  = num_bytes;
   while (remainder) {
      /* On the first iteration, we are guaranteed to satisfy
         alignment and boundary constraints (from above).
         Furthermore, if we now allocate a new extent, then next_addr
         will point to the beginning of an extent, which is also
         guaranteed to satisfy alignment and boundary constraints.  On
         a second iteration, we are guaranteed to allocate a new
         extent and hence the second iteration will satisfy alignment
         constraints.  And there cannot be any boundary constraint if
         we perform two iterations. */
      if (next_addr % extent_size == 0) {
         // need to allocate the next extent

         uint64          extent_addr = mini->next_extent[batch];
         platform_status rc          = mini_allocator_get_new_extent(
            mini, mini->types[batch], &mini->next_extent[batch]);
         platform_assert_status_ok(rc);
         next_addr = extent_addr;

         bool success = mini_append_entry(mini, batch, alloc_key, next_addr);
         platform_assert(success);
      }

      uint64 this_alloc_size =
         MIN(remainder, extent_size - (next_addr % extent_size));

      debug_assert(num_allocs < 2);
      addrs[num_allocs] = next_addr;
      remainder -= this_alloc_size;
      num_allocs++;
      next_addr += this_alloc_size;
   }

   if (next_extent) {
      *next_extent = mini->next_extent[batch];
   }

   debug_assert(mini->saved_next_addr[batch] == 0);
   mini->saved_next_addr[batch] = next_addr;
   return STATUS_OK;
}

void
mini_alloc_bytes_finish(mini_allocator *mini, uint64 batch)
{
   uint64 saved_next_addr       = mini->saved_next_addr[batch];
   mini->saved_next_addr[batch] = 0;
   mini_unlock_batch_set_next_addr(mini, batch, saved_next_addr);
}

uint64
mini_alloc_page(mini_allocator *mini,
                uint64          batch,
                key             alloc_key,
                uint64         *next_extent)
{
   uint64          alloced_addrs[2] = {0, 0};
   uint64          page_size        = cache_page_size(mini->cc);
   platform_status rc               = mini_alloc_bytes(mini,
                                         batch,
                                         page_size,
                                         page_size,
                                         0,
                                         alloc_key,
                                         alloced_addrs,
                                         next_extent);
   debug_assert(alloced_addrs[1] == 0);
   if (!SUCCESS(rc)) {
      return 0;
   }
   mini_alloc_bytes_finish(mini, batch);
   return alloced_addrs[0];
}

uint64
mini_alloc_extent(mini_allocator *mini,
                  uint64          batch,
                  key             alloc_key,
                  uint64         *next_extent)
{
   uint64          alloced_addrs[2] = {0, 0};
   uint64          extent_size      = cache_extent_size(mini->cc);
   platform_status rc               = mini_alloc_bytes(mini,
                                         batch,
                                         extent_size,
                                         extent_size,
                                         0,
                                         alloc_key,
                                         alloced_addrs,
                                         next_extent);
   debug_assert(alloced_addrs[1] == 0);
   if (!SUCCESS(rc)) {
      return 0;
   }
   mini_alloc_bytes_finish(mini, batch);
   return alloced_addrs[0];
}

platform_status
mini_attach_extent(mini_allocator *mini,
                   uint64          batch,
                   key             alloc_key,
                   uint64          addr)
{
   debug_assert(!mini->keyed || !key_is_null(alloc_key));
   uint64 old_next_addr = mini_lock_batch_get_next_addr(mini, batch);
   allocator_inc_ref(mini->al, addr);
   bool success = mini_append_entry(mini, batch, alloc_key, addr);
   platform_assert(success);
   mini_unlock_batch_set_next_addr(mini, batch, old_next_addr);
   return STATUS_OK;
}

uint64
mini_next_addr(mini_allocator *mini, uint64 batch)
{
   if ((mini->next_addr[batch] % cache_extent_size(mini->cc)) != 0) {
      return mini->next_addr[batch];
   } else {
      return mini->next_extent[batch];
   }
}

/*
 *-----------------------------------------------------------------------------
 * mini_release --
 *
 *      Called to finalize the mini_allocator. After calling, no more
 *      allocations can be made, but the mini_allocator linked list containing
 *      the extents allocated and their metadata can be accessed by functions
 *      using its meta_head.
 *
 *      Keyed allocators use this to set the final end keys of the batches.
 *
 * Results:
 *      None.
 *
 * Side effects:
 *      Disk deallocation, standard cache side effects.
 *-----------------------------------------------------------------------------
 */
void
mini_release(mini_allocator *mini, key end_key)
{
   debug_assert(!mini->keyed || !key_is_null(end_key));

   for (uint64 batch = 0; batch < mini->num_batches; batch++) {
      // Dealloc the next extent
      uint8 ref = allocator_dec_ref(
         mini->al, mini->next_extent[batch], mini->types[batch]);
      platform_assert(ref == AL_NO_REFS);
      ref = allocator_dec_ref(
         mini->al, mini->next_extent[batch], mini->types[batch]);
      platform_assert(ref == AL_FREE);

      if (mini->keyed) {
         // Set the end_key of the last extent from this batch
         mini_append_entry(mini, batch, end_key, TERMINAL_EXTENT_ADDR);
      }
   }
}


/*
 *-----------------------------------------------------------------------------
 * mini_deinit --
 *
 *      Cleanup function to deallocate the metadata extents of the mini
 *      allocator. Does not deallocate or otherwise access the data extents.
 *
 * Results:
 *      None.
 *
 * Side effects:
 *      Disk deallocation, standard cache side effects.
 *-----------------------------------------------------------------------------
 */

void
mini_deinit(cache *cc, uint64 meta_head, page_type type)
{
   allocator *al        = cache_get_allocator(cc);
   uint64     meta_addr = meta_head;
   do {
      page_handle *meta_page      = cache_get(cc, meta_addr, TRUE, type);
      uint64       last_meta_addr = meta_addr;
      meta_addr                   = mini_get_next_meta_addr(meta_page);
      cache_unget(cc, meta_page);

      allocator_config *allocator_cfg =
         allocator_get_config(cache_get_allocator(cc));
      if (!allocator_config_pages_share_extent(
             allocator_cfg, last_meta_addr, meta_addr))
      {
         uint64 last_meta_base_addr = base_addr(cc, last_meta_addr);
         uint8  ref = allocator_dec_ref(al, last_meta_base_addr, type);
         platform_assert(ref == AL_NO_REFS);
         cache_hard_evict_extent(cc, last_meta_base_addr, type);
         ref = allocator_dec_ref(al, last_meta_base_addr, type);
         platform_assert(ref == AL_FREE);
      }
   } while (meta_addr != 0);
}

/*
 *-----------------------------------------------------------------------------
 * mini_destroy_unused --
 *
 *      Called to destroy a mini_allocator that was created but never used to
 *      allocate an extent or to attach any extents. Can only be called on a
 *      keyed mini allocator.
 *
 * Results:
 *      None.
 *
 * Side effects:
 *      Disk deallocation, standard cache side effects.
 *-----------------------------------------------------------------------------
 */

void
mini_destroy_unused(mini_allocator *mini)
{
   debug_assert(mini->keyed);
   /*
    * If this mini_allocator was never used to perform an allocation,
    * then num_extents will be equal to num_batches + 1.  This is
    * because mini_init allocates one extent per batch plus it records
    * the one extent that is used to hold the metadata.
    */
   debug_assert((mini->num_extents == mini->num_batches + 1),
                "num_extents=%lu, num_batches=%lu\n",
                mini->num_extents,
                mini->num_batches);

   for (uint64 batch = 0; batch < mini->num_batches; batch++) {
      // Dealloc the next extent
      uint8 ref = allocator_dec_ref(
         mini->al, mini->next_extent[batch], mini->types[batch]);
      platform_assert(ref == AL_NO_REFS);
      ref = allocator_dec_ref(
         mini->al, mini->next_extent[batch], mini->types[batch]);
      platform_assert(ref == AL_FREE);
   }

   mini_deinit(mini->cc, mini->meta_head, mini->meta_type);
}


/*
 *-----------------------------------------------------------------------------
 * mini_[keyed,unkeyed]_for_each(_self_exclusive) --
 *
 *      Calls func on each extent_addr in the mini_allocator.
 *
 *      If the allocator is keyed and a single key or key range is given, calls
 *      it only on the extent_addrs with intersecting key ranges.
 *
 *      The self-exclusive version does hand-over-hand locking with claims to
 *      prevent races among callers. This is used for mini_keyed_dec_ref so
 *      that an order is enforced and the last caller can deinit the
 *      meta_pages.
 *
 *      NOTE: Should not be called if there are no intersecting ranges.
 *
 * Results:
 *      unkeyed: None
 *      keyed: TRUE if every call to func returns true, FALSE otherwise.
 *
 * Side effects:
 *      func may store output in out.
 *-----------------------------------------------------------------------------
 */

typedef bool (*mini_for_each_fn)(cache    *cc,
                                 page_type type,
                                 uint64    base_addr,
                                 void     *out);

static void
mini_unkeyed_for_each(cache           *cc,
                      uint64           meta_head,
                      page_type        meta_type,
                      mini_for_each_fn func,
                      void            *out)
{
   uint64 meta_addr = meta_head;
   do {
      page_handle        *meta_page = cache_get(cc, meta_addr, TRUE, meta_type);
      uint64              num_meta_entries = mini_num_entries(meta_page);
      unkeyed_meta_entry *entry            = unkeyed_first_entry(meta_page);
      for (uint64 i = 0; i < num_meta_entries; i++) {
         func(cc, entry->type, entry->extent_addr, out);
         entry = unkeyed_next_entry(entry);
      }
      meta_addr = mini_get_next_meta_addr(meta_page);
      cache_unget(cc, meta_page);
   } while (meta_addr != 0);
}

/*
 * NOTE: The exact values of these enums is *** important *** to
 * interval_intersects_range(). See its implementation and comments.
 */
typedef enum boundary_state {
   before_start = 1,
   in_range     = 0,
   after_end    = 2
} boundary_state;

static bool
interval_intersects_range(boundary_state left_state, boundary_state right_state)
{
   /*
    * The interval [left, right] intersects the interval [begin, end]
    * if left_state != right_state or if left_state == right_state ==
    * in_range = 0.
    *
    * The predicate below works as long as
    * - in_range == 0, and
    * - before_start & after_end == 0.
    */
   return (left_state & right_state) == 0;
}

static boundary_state
state(data_config *cfg, key start_key, key end_key, key entry_start_key)
{
   debug_assert(!key_is_null(start_key) && !key_is_null(end_key));
   if (data_key_compare(cfg, entry_start_key, start_key) < 0) {
      return before_start;
   } else if (data_key_compare(cfg, entry_start_key, end_key) <= 0) {
      return in_range;
   } else {
      return after_end;
   }
}

/*
 *-----------------------------------------------------------------------------
 * Apply func to every extent whose key range intersects [start_key, end_key].
 *
 * Note: the first extent in each batch is treated as starting at
 * -infinity, regardless of what key was specified as its starting
 * point in the call to mini_alloc.
 *
 * Note: the last extent in each batch is treated as ending at
 * +infinity, regardless of the what key was specified as the ending
 * point passed to mini_release.
 *-----------------------------------------------------------------------------
 */
static bool
mini_keyed_for_each(cache           *cc,
                    data_config     *cfg,
                    uint64           meta_head,
                    page_type        meta_type,
                    key              start_key,
                    key              end_key,
                    mini_for_each_fn func,
                    void            *out)
{
   // Should not be called if there are no intersecting ranges, we track with
   // did_work.
   debug_only bool did_work = FALSE;

   uint64 meta_addr = meta_head;

   boundary_state current_state[MINI_MAX_BATCHES];
   uint64         extent_addr[MINI_MAX_BATCHES];
   page_type      extent_type[MINI_MAX_BATCHES];
   // We return true for cleanup if every call to func returns TRUE.
   bool should_cleanup[MINI_MAX_BATCHES];
   for (uint64 i = 0; i < MINI_MAX_BATCHES; i++) {
      current_state[i]  = before_start;
      extent_addr[i]    = TERMINAL_EXTENT_ADDR;
      extent_type[i]    = PAGE_TYPE_INVALID;
      should_cleanup[i] = 2;
      debug_assert(should_cleanup[i] != TRUE);
      debug_assert(should_cleanup[i] != FALSE);
   }

   do {
      page_handle      *meta_page = cache_get(cc, meta_addr, TRUE, meta_type);
      keyed_meta_entry *entry     = keyed_first_entry(meta_page);
      for (uint64 i = 0; i < mini_num_entries(meta_page); i++) {
         uint64         batch = entry->batch;
         boundary_state next_state;
         if (extent_addr[batch] == TERMINAL_EXTENT_ADDR) {
            // Treat the first extent in each batch as if it started at
            // -infinity
            next_state = before_start;
         } else if (entry->extent_addr == TERMINAL_EXTENT_ADDR) {
            // Treat the last extent as going to +infinity
            next_state = after_end;
         } else {
            key entry_start_key = keyed_meta_entry_start_key(entry);
            next_state = state(cfg, start_key, end_key, entry_start_key);
         }

         if (interval_intersects_range(current_state[batch], next_state)) {
            debug_code(did_work = TRUE);
            bool entry_should_cleanup =
               func(cc, extent_type[batch], extent_addr[batch], out);
            should_cleanup[batch] =
               should_cleanup[batch] && entry_should_cleanup;
         }

         extent_addr[batch]   = entry->extent_addr;
         extent_type[batch]   = entry->type;
         current_state[batch] = next_state;
         entry                = keyed_next_entry(entry);
      }

      meta_addr = mini_get_next_meta_addr(meta_page);
      cache_unget(cc, meta_page);
   } while (meta_addr != 0);


   debug_code(
      if (!did_work) { mini_keyed_print(cc, cfg, meta_head, meta_type); });
   debug_assert(did_work);

   for (int i = MINI_MAX_BATCHES - 1; i >= 0; i--) {
      if (should_cleanup[i] != 2) {
         return should_cleanup[i];
      }
   }
   platform_assert(FALSE);
   return 0;
}

/*
 * Apply func to every extent whose key range intersects [start_key, end_key].
 *
 * Note: the first extent in each batch is treated as starting at
 * -infinity, regardless of what key was specified as its starting
 * point in the call to mini_alloc.
 *
 * Note: the last extent in each batch is treated as ending at
 * +infinity, regardless of the what key was specified as the ending
 * point passed to mini_release.
 *-----------------------------------------------------------------------------
 */
static bool
mini_keyed_for_each_self_exclusive(cache           *cc,
                                   data_config     *cfg,
                                   uint64           meta_head,
                                   page_type        meta_type,
                                   key              start_key,
                                   key              end_key,
                                   mini_for_each_fn func,
                                   void            *out)
{
   // Should not be called if there are no intersecting ranges, we track with
   // did_work.
   debug_only bool did_work = FALSE;

   uint64       meta_addr = meta_head;
   page_handle *meta_page = mini_get_claim_meta_page(cc, meta_head, meta_type);

   boundary_state current_state[MINI_MAX_BATCHES];
   uint64         extent_addr[MINI_MAX_BATCHES];
   page_type      extent_type[MINI_MAX_BATCHES];
   // We return true for cleanup if every call to func returns TRUE.
   bool should_cleanup[MINI_MAX_BATCHES];
   for (uint64 i = 0; i < MINI_MAX_BATCHES; i++) {
      current_state[i]  = before_start;
      extent_addr[i]    = TERMINAL_EXTENT_ADDR;
      extent_type[i]    = PAGE_TYPE_INVALID;
      should_cleanup[i] = 2;
      debug_assert(should_cleanup[i] != TRUE);
      debug_assert(should_cleanup[i] != FALSE);
   }

   do {
      keyed_meta_entry *entry = keyed_first_entry(meta_page);
      for (uint64 i = 0; i < mini_num_entries(meta_page); i++) {
         uint64         batch = entry->batch;
         boundary_state next_state;
         if (extent_addr[batch] == TERMINAL_EXTENT_ADDR) {
            // Treat the first extent in each batch as if it started at
            // -infinity
            next_state = before_start;
         } else if (entry->extent_addr == TERMINAL_EXTENT_ADDR) {
            // Treat the last extent as going to +infinity
            next_state = after_end;
         } else {
            key entry_start_key = keyed_meta_entry_start_key(entry);
            next_state = state(cfg, start_key, end_key, entry_start_key);
         }

         if (interval_intersects_range(current_state[batch], next_state)) {
            debug_code(did_work = TRUE);
            bool entry_should_cleanup =
               func(cc, extent_type[batch], extent_addr[batch], out);
            should_cleanup[batch] =
               should_cleanup[batch] && entry_should_cleanup;
         }

         extent_addr[batch]   = entry->extent_addr;
         extent_type[batch]   = entry->type;
         current_state[batch] = next_state;
         entry                = keyed_next_entry(entry);
      }

      meta_addr = mini_get_next_meta_addr(meta_page);
      if (meta_addr != 0) {
         page_handle *next_meta_page =
            mini_get_claim_meta_page(cc, meta_addr, meta_type);
         mini_unget_unclaim_meta_page(cc, meta_page);
         meta_page = next_meta_page;
      }
   } while (meta_addr != 0);

   mini_unget_unclaim_meta_page(cc, meta_page);

   debug_code(
      if (!did_work) { mini_keyed_print(cc, cfg, meta_head, meta_type); });
   debug_assert(did_work);

   for (int i = MINI_MAX_BATCHES - 1; i >= 0; i--) {
      if (should_cleanup[i] != 2) {
         return should_cleanup[i];
      }
   }
   platform_assert(FALSE);
   return 0;
}

/*
 *-----------------------------------------------------------------------------
 * mini_unkeyed_[inc,dec]_ref --
 *
 *      Increments or decrements the ref count of the unkeyed allocator. When
 *      the external ref count reaches 0 (actual ref count reaches
 *      MINI_NO_REFS), the mini allocator is destroyed.
 *
 * Results:
 *      Prior external ref count (internal ref count - MINI_NO_REFS)
 *
 * Side effects:
 *      Deallocation/cache side effects when external ref count hits 0
 *-----------------------------------------------------------------------------
 */
uint8
mini_unkeyed_inc_ref(cache *cc, uint64 meta_head)
{
   allocator *al  = cache_get_allocator(cc);
   uint8      ref = allocator_inc_ref(al, base_addr(cc, meta_head));
   platform_assert(ref > MINI_NO_REFS);
   return ref - MINI_NO_REFS;
}

static bool
mini_dealloc_extent(cache *cc, page_type type, uint64 base_addr, void *out)
{
   allocator *al  = cache_get_allocator(cc);
   uint8      ref = allocator_dec_ref(al, base_addr, type);
   if (ref == AL_NO_REFS) {
      cache_hard_evict_extent(cc, base_addr, type);
      ref = allocator_dec_ref(al, base_addr, type);
      platform_assert(ref == AL_FREE);
   }
   return TRUE;
}

uint8
mini_unkeyed_dec_ref(cache *cc, uint64 meta_head, page_type meta_type)
{
<<<<<<< HEAD
   allocator *al        = cache_allocator(cc);
   uint64     base_addr = cache_extent_base_addr(cc, meta_head);
   uint8      ref       = allocator_dec_ref(al, base_addr, meta_type);
=======
   if (type == PAGE_TYPE_MEMTABLE) {
      platform_assert(pinned);
   } else {
      platform_assert(!pinned);
   }

   allocator *al  = cache_get_allocator(cc);
   uint8      ref = allocator_dec_ref(al, base_addr(cc, meta_head), type);
>>>>>>> bcd7933f
   if (ref != MINI_NO_REFS) {
      debug_assert(ref != AL_NO_REFS);
      debug_assert(ref != AL_FREE);
      return ref - MINI_NO_REFS;
   }

   // need to deallocate and clean up the mini allocator
   mini_unkeyed_for_each(cc, meta_head, meta_type, mini_dealloc_extent, NULL);
   mini_deinit(cc, meta_head, meta_type);
   return 0;
}

/*
 *-----------------------------------------------------------------------------
 * mini_keyed_[inc,dec]_ref --
 *
 *      In keyed mini allocators, ref counts are kept on a per-extent basis,
 *      and ref count increments and decrements are performed on key ranges.
 *
 *      See mini_keyed_for_each for key range intersection rules.
 *
 *      In SplinterDB, keyed mini allocators are used for branches, which have
 *      at least one extent (the extent containing the root) whose key range
 *      covers the key range of the branch itself (and therefore the mini
 *      allocator). Therefore, a dec_ref which deallocates every extent it
 *      intersects must have deallocated this extent as well, and therefore
 *      there are no refs in the allocator and it can be cleaned up.
 *
 *      Note: Range queries do not hold keyed references to branches in the
 *      mini_allocator (b/c it's too expensive), and instead hold references to
 *      the meta_head, called blocks here. To prevent calls from
 *      mini_keyed_dec_ref from deallocating while they are reading,
 *      mini_keyed_dec_ref must see no additional refs (blockers) on the
 *      meta_head before proceeding. After starting, they do not need to check
 *      again, since a range query cannot have gotten a reference to their range
 *      after the call to dec_ref is made.
 *
 * Results:
 *      None
 *
 * Side effects:
 *      Deallocation/cache side effects.
 *-----------------------------------------------------------------------------
 */
static bool
mini_keyed_inc_ref_extent(cache    *cc,
                          page_type type,
                          uint64    base_addr,
                          void     *out)
{
   allocator *al = cache_get_allocator(cc);
   allocator_inc_ref(al, base_addr);
   return FALSE;
}

void
mini_keyed_inc_ref(cache       *cc,
                   data_config *data_cfg,
                   page_type    type,
                   uint64       meta_head,
                   key          start_key,
                   key          end_key)
{
   mini_keyed_for_each(cc,
                       data_cfg,
                       meta_head,
                       type,
                       start_key,
                       end_key,
                       mini_keyed_inc_ref_extent,
                       NULL);
}

static bool
mini_keyed_dec_ref_extent(cache    *cc,
                          page_type type,
                          uint64    base_addr,
                          void     *out)
{
   allocator *al  = cache_get_allocator(cc);
   uint8      ref = allocator_dec_ref(al, base_addr, type);
   if (ref == AL_NO_REFS) {
      cache_hard_evict_extent(cc, base_addr, type);
      ref = allocator_dec_ref(al, base_addr, type);
      platform_assert(ref == AL_FREE);
      return TRUE;
   }
   return FALSE;
}

static void
mini_wait_for_blockers(cache *cc, uint64 meta_head)
{
   allocator *al   = cache_get_allocator(cc);
   uint64     wait = 1;
   while (allocator_get_ref(al, base_addr(cc, meta_head)) != AL_ONE_REF) {
      platform_sleep(wait);
      wait = wait > 1024 ? wait : 2 * wait;
   }
}

bool
mini_keyed_dec_ref(cache       *cc,
                   data_config *data_cfg,
                   page_type    meta_type,
                   uint64       meta_head,
                   key          start_key,
                   key          end_key)
{
   mini_wait_for_blockers(cc, meta_head);
   bool should_cleanup =
      mini_keyed_for_each_self_exclusive(cc,
                                         data_cfg,
                                         meta_head,
                                         meta_type,
                                         start_key,
                                         end_key,
                                         mini_keyed_dec_ref_extent,
                                         NULL);
   if (should_cleanup) {
      allocator *al  = cache_get_allocator(cc);
      uint8      ref = allocator_get_ref(al, base_addr(cc, meta_head));
      platform_assert(ref == AL_ONE_REF);
      mini_deinit(cc, meta_head, meta_type);
   }
   return should_cleanup;
}

/*
 *-----------------------------------------------------------------------------
 * mini_keyed_(un)block_dec_ref --
 *
 *      Block/unblock dec_ref callers. See note in mini_keyed_dec_ref for
 *      details.
 *
 * Results:
 *      None
 *
 * Side effects:
 *      None
 *-----------------------------------------------------------------------------
 */
void
mini_block_dec_ref(cache *cc, uint64 meta_head)
{
   allocator *al  = cache_get_allocator(cc);
   uint8      ref = allocator_inc_ref(al, base_addr(cc, meta_head));
   platform_assert(ref > AL_ONE_REF);
}

void
mini_unblock_dec_ref(cache *cc, uint64 meta_head)
{
   allocator *al = cache_get_allocator(cc);
   uint8      ref =
      allocator_dec_ref(al, base_addr(cc, meta_head), PAGE_TYPE_INVALID);
   platform_assert(ref >= AL_ONE_REF);
}

/*
 *-----------------------------------------------------------------------------
 * mini_keyed_count_extents --
 *
 *      Returns the number of extents in the mini allocator intersecting the
 *      given key range (see mini_keyed_for_each for intersection rules).
 *
 * Results:
 *      The extent count.
 *
 * Side effects:
 *      None.
 *-----------------------------------------------------------------------------
 */
static bool
mini_keyed_count_extents(cache *cc, page_type type, uint64 base_addr, void *out)
{
   uint64 *count = (uint64 *)out;
   (*count)++;
   return FALSE;
}

uint64
mini_keyed_extent_count(cache       *cc,
                        data_config *data_cfg,
                        page_type    type,
                        uint64       meta_head,
                        key          start_key,
                        key          end_key)
{
   uint64 count = 0;
   mini_keyed_for_each(cc,
                       data_cfg,
                       meta_head,
                       type,
                       start_key,
                       end_key,
                       mini_keyed_count_extents,
                       &count);
   return count;
}

/*
 *-----------------------------------------------------------------------------
 * mini_unkeyed_prefetch --
 *
 *      Prefetches all extents in the (unkeyed) mini allocator.
 *
 * Results:
 *      None.
 *
 * Side effects:
 *      Standard cache side effects.
 *-----------------------------------------------------------------------------
 */
static bool
mini_prefetch_extent(cache *cc, page_type type, uint64 base_addr, void *out)
{
   cache_prefetch(cc, base_addr, type);
   return FALSE;
}

void
mini_unkeyed_prefetch(cache *cc, page_type meta_type, uint64 meta_head)
{
   mini_unkeyed_for_each(cc, meta_head, meta_type, mini_prefetch_extent, NULL);
}

/*
 *-----------------------------------------------------------------------------
 * mini_[keyed,unkeyed]_print --
 *
 *      Prints each meta_page together with all its entries to
 *      PLATFORM_DEFAULT_LOG.
 *
 *      Keyed allocators print each extent addr together with start and end
 *      keys, unkeyed allocators only print the extent addr.
 *
 * Results:
 *      None.
 *
 * Side effects:
 *      None.
 *-----------------------------------------------------------------------------
 */
void
mini_unkeyed_print(cache *cc, uint64 meta_head, page_type type)
{
   uint64 next_meta_addr = meta_head;

   platform_default_log("---------------------------------------------\n");
   platform_default_log("| Mini Allocator -- meta_head: %12lu |\n", meta_head);
   platform_default_log("|-------------------------------------------|\n");
   platform_default_log("| idx | %35s |\n", "extent_addr");
   platform_default_log("|-------------------------------------------|\n");

   do {
      page_handle *meta_page = cache_get(cc, next_meta_addr, TRUE, type);

      platform_default_log("| meta addr %31lu |\n", next_meta_addr);
      platform_default_log("|-------------------------------------------|\n");

      uint64              num_entries = mini_num_entries(meta_page);
      unkeyed_meta_entry *entry       = unkeyed_first_entry(meta_page);
      for (uint64 i = 0; i < num_entries; i++) {
         platform_default_log("| %3lu | %35lu |\n", i, entry->extent_addr);
         entry = unkeyed_next_entry(entry);
      }
      platform_default_log("|-------------------------------------------|\n");

      next_meta_addr = mini_get_next_meta_addr(meta_page);
      cache_unget(cc, meta_page);
   } while (next_meta_addr != 0);
   platform_default_log("\n");
}

void
mini_keyed_print(cache       *cc,
                 data_config *data_cfg,
                 uint64       meta_head,
                 page_type    type)
{
   allocator *al             = cache_get_allocator(cc);
   uint64     next_meta_addr = meta_head;

   platform_default_log("------------------------------------------------------"
                        "---------------\n");
   platform_default_log(
      "| Mini Keyed Allocator -- meta_head: %12lu                   |\n",
      meta_head);
   platform_default_log("|-----------------------------------------------------"
                        "--------------|\n");
   platform_default_log("| idx | %5s | %14s | %18s | %3s |\n",
                        "batch",
                        "extent_addr",
                        "start_key",
                        "rc");
   platform_default_log("|-----------------------------------------------------"
                        "--------------|\n");

   do {
      page_handle *meta_page = cache_get(cc, next_meta_addr, TRUE, type);

      platform_default_log(
         "| meta addr: %12lu (%u)                                       |\n",
         next_meta_addr,
         allocator_get_ref(al, base_addr(cc, next_meta_addr)));
      platform_default_log("|--------------------------------------------------"
                           "-----------------|\n");

      uint64            num_entries = mini_num_entries(meta_page);
      keyed_meta_entry *entry       = keyed_first_entry(meta_page);
      for (uint64 i = 0; i < num_entries; i++) {
         key  start_key = keyed_meta_entry_start_key(entry);
         char extent_str[32];
         if (entry->extent_addr == TERMINAL_EXTENT_ADDR) {
            snprintf(extent_str, sizeof(extent_str), "TERMINAL_ENTRY");
         } else {
            snprintf(
               extent_str, sizeof(extent_str), "%14lu", entry->extent_addr);
         }
         char ref_str[4];
         if (entry->extent_addr == TERMINAL_EXTENT_ADDR) {
            snprintf(ref_str, 4, "n/a");
         } else {
            uint8 ref = allocator_get_ref(al, entry->extent_addr);
            snprintf(ref_str, 4, "%3u", ref);
         }
         platform_default_log("| %3lu | %5u | %14s | %18.18s | %3s |\n",
                              i,
                              entry->batch,
                              extent_str,
                              key_string(data_cfg, start_key),
                              ref_str);
         entry = keyed_next_entry(entry);
      }
      platform_default_log("|--------------------------------------------------"
                           "-----------------|\n");

      next_meta_addr = mini_get_next_meta_addr(meta_page);
      cache_unget(cc, meta_page);
   } while (next_meta_addr != 0);
   platform_default_log("\n");
}<|MERGE_RESOLUTION|>--- conflicted
+++ resolved
@@ -1209,20 +1209,8 @@
 uint8
 mini_unkeyed_dec_ref(cache *cc, uint64 meta_head, page_type meta_type)
 {
-<<<<<<< HEAD
-   allocator *al        = cache_allocator(cc);
-   uint64     base_addr = cache_extent_base_addr(cc, meta_head);
-   uint8      ref       = allocator_dec_ref(al, base_addr, meta_type);
-=======
-   if (type == PAGE_TYPE_MEMTABLE) {
-      platform_assert(pinned);
-   } else {
-      platform_assert(!pinned);
-   }
-
    allocator *al  = cache_get_allocator(cc);
-   uint8      ref = allocator_dec_ref(al, base_addr(cc, meta_head), type);
->>>>>>> bcd7933f
+   uint8      ref = allocator_dec_ref(al, base_addr(cc, meta_head), meta_type);
    if (ref != MINI_NO_REFS) {
       debug_assert(ref != AL_NO_REFS);
       debug_assert(ref != AL_FREE);
