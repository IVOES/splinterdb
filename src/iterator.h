--- conflicted
+++ resolved
@@ -8,12 +8,7 @@
 
 typedef struct iterator iterator;
 
-<<<<<<< HEAD
-// FIXME: [nsarmicanic 2020-07-16] Might be better to return type instead of void
 typedef void (*iterator_get_curr_fn)(iterator *itor, slice *key, slice *data);
-=======
-typedef void (*iterator_get_curr_fn)(iterator *itor, char **key, char **data);
->>>>>>> 0a9f4832
 typedef platform_status (*iterator_at_end_fn)  (iterator *itor, bool *at_end);
 typedef platform_status (*iterator_advance_fn) (iterator *itor);
 typedef void  (*iterator_print_fn)   (iterator *itor);
