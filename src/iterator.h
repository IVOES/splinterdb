--- conflicted
+++ resolved
@@ -4,34 +4,12 @@
 #ifndef __ITERATOR_H
 #define __ITERATOR_H
 
-<<<<<<< HEAD
 #include "util.h"
-
-/*
- * DO NOT CHANGE definitions of data types without being absolutely certain
- * because they are reflected on disk.
- * All legitimate (e.g. non-error) data types must be 0-based and dense
- * because they are used as array indexes.
- *
- * Order of types should be "newest to oldest" (points are newer than ranges)
- */
-typedef enum data_type {
-   data_type_point = 0,
-   data_type_range = 1,
-   NUM_DATA_TYPES,
-   data_type_invalid,
-} data_type;
 
 typedef struct iterator iterator;
 
 // FIXME: [nsarmicanic 2020-07-16] Might be better to return type instead of void
-typedef void (*iterator_get_curr_fn)(iterator *itor, slice *key, slice *data, data_type *type);
-=======
-typedef struct iterator iterator;
-
-// FIXME: [nsarmicanic 2020-07-16] Might be better to return type instead of void
-typedef void (*iterator_get_curr_fn)(iterator *itor, char **key, char **data);
->>>>>>> 0c3d0494
+typedef void (*iterator_get_curr_fn)(iterator *itor, slice *key, slice *data);
 typedef platform_status (*iterator_at_end_fn)  (iterator *itor, bool *at_end);
 typedef platform_status (*iterator_advance_fn) (iterator *itor);
 typedef void  (*iterator_print_fn)   (iterator *itor);
@@ -50,11 +28,7 @@
 };
 
 static inline void
-<<<<<<< HEAD
-iterator_get_curr(iterator *itor, slice *key, slice *data, data_type *type)
-=======
-iterator_get_curr(iterator *itor, char **key, char **data)
->>>>>>> 0c3d0494
+iterator_get_curr(iterator *itor, slice *key, slice *data)
 {
    itor->ops->get_curr(itor, key, data);
 }
