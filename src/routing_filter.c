--- conflicted
+++ resolved
@@ -431,30 +431,18 @@
    // set up the index pages
    uint64       addrs_per_page = page_size / sizeof(uint64);
    page_handle *index_page[MAX_PAGES_PER_EXTENT];
-<<<<<<< HEAD
-   uint64       index_addr = mini_alloc_page(&mini, 0, NULL_SLICE, NULL);
+   uint64       index_addr = mini_alloc_page(&mini, 0, NULL_KEY, NULL);
    platform_assert(index_addr % extent_size == 0);
    index_page[0] = cache_alloc(cc, index_addr, PAGE_TYPE_FILTER);
    for (uint64 i = 1; i < pages_per_extent; i++) {
-      uint64 next_index_addr = mini_alloc_page(&mini, 0, NULL_SLICE, NULL);
-=======
-   uint64       index_addr = mini_alloc(&mini, 0, NULL_KEY, NULL);
-   platform_assert(index_addr % extent_size == 0);
-   index_page[0] = cache_alloc(cc, index_addr, PAGE_TYPE_FILTER);
-   for (uint64 i = 1; i < pages_per_extent; i++) {
-      uint64 next_index_addr = mini_alloc(&mini, 0, NULL_KEY, NULL);
->>>>>>> fc897e4c
+      uint64 next_index_addr = mini_alloc_page(&mini, 0, NULL_KEY, NULL);
       platform_assert(next_index_addr == index_addr + i * page_size);
       index_page[i] = cache_alloc(cc, next_index_addr, PAGE_TYPE_FILTER);
    }
    filter->addr = index_addr;
 
    // we write to the filter with the filter cursor
-<<<<<<< HEAD
-   uint64       addr          = mini_alloc_page(&mini, 0, NULL_SLICE, NULL);
-=======
-   uint64       addr          = mini_alloc(&mini, 0, NULL_KEY, NULL);
->>>>>>> fc897e4c
+   uint64       addr          = mini_alloc_page(&mini, 0, NULL_KEY, NULL);
    page_handle *filter_page   = cache_alloc(cc, addr, PAGE_TYPE_FILTER);
    char        *filter_cursor = filter_page->data;
    uint64       bytes_remaining_on_page = page_size;
@@ -595,11 +583,7 @@
          uint32 header_size   = encoding_size + sizeof(routing_hdr);
          if (header_size + remainder_block_size > bytes_remaining_on_page) {
             routing_unlock_and_unget_page(cc, filter_page);
-<<<<<<< HEAD
-            addr        = mini_alloc_page(&mini, 0, NULL_SLICE, NULL);
-=======
-            addr        = mini_alloc(&mini, 0, NULL_KEY, NULL);
->>>>>>> fc897e4c
+            addr        = mini_alloc_page(&mini, 0, NULL_KEY, NULL);
             filter_page = cache_alloc(cc, addr, PAGE_TYPE_FILTER);
 
             bytes_remaining_on_page = page_size;
