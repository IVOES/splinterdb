// Copyright 2021 VMware, Inc.
// SPDX-License-Identifier: Apache-2.0

/*
 * -----------------------------------------------------------------------------
 * btree_stress_test.c - Basic BTree multi-threaded stress test
 *
 * Exercises the BTree APIs, with larger data volumes, and multiple threads.
 * -----------------------------------------------------------------------------
 */
#include <string.h>
#include <unistd.h>
#include <fcntl.h>
#include <pthread.h>

#include "splinterdb/platform_public.h"
#include "unit_tests.h"
#include "ctest.h" // This is required for all test-case files.

#include "functional/test.h"
#include "splinterdb/data.h"
#include "../config.h"
#include "io.h"
#include "rc_allocator.h"
#include "clockcache.h"
#include "btree_private.h"
#include "btree_test_common.h"

typedef struct insert_thread_params {
   cache           *cc;
   btree_config    *cfg;
   platform_heap_id heap_id;
   btree_scratch   *scratch;
   mini_allocator  *mini;
   uint64           root_addr;
   int              start;
   int              end;
   platform_heap_id hid;
} insert_thread_params;

// Function Prototypes
static void
insert_thread(void *arg);

static void
insert_tests(cache           *cc,
             btree_config    *cfg,
             platform_heap_id heap_id,
             btree_scratch   *scratch,
             mini_allocator  *mini,
             uint64           root_addr,
             int              start,
             int              end,
             platform_heap_id hid);

static int
query_tests(cache           *cc,
            btree_config    *cfg,
            platform_heap_id hid,
            page_type        type,
            uint64           root_addr,
            int              nkvs);

static int
iterator_tests(cache           *cc,
               btree_config    *cfg,
               uint64           root_addr,
               int              nkvs,
               platform_heap_id hid);

static uint64
pack_tests(cache           *cc,
           btree_config    *cfg,
           platform_heap_id hid,
           uint64           root_addr,
           uint64           nkvs);

static slice
gen_key(btree_config *cfg, uint64 i, uint8 *buffer, size_t length);

static uint64
ungen_key(slice key);

static slice
gen_msg(btree_config *cfg, uint64 i, uint8 *buffer, size_t length);

/*
 * Global data declaration macro:
 */
CTEST_DATA(btree_stress)
{
   // This part of the data structures is common to what we need
   // to set up a Splinter instance, as is done in
   // btree_test.c
   master_config       master_cfg;
   data_config        *data_cfg;
   io_config           io_cfg;
   rc_allocator_config allocator_cfg;
   clockcache_config   cache_cfg;
   btree_scratch       test_scratch;
   btree_config        dbtree_cfg;

   // To create a heap for io, allocator, cache and splinter
   platform_heap_handle hh;
   platform_heap_id     hid;

   // Stuff needed to setup and exercise multiple threads.
   platform_io_handle io;
   uint8              num_bg_threads[NUM_TASK_TYPES];
   task_system       *ts;
   rc_allocator       al;
   clockcache         cc;
};

// Setup function for suite, called before every test in suite
CTEST_SETUP(btree_stress)
{
   config_set_defaults(&data->master_cfg);
   data->master_cfg.cache_capacity = GiB_TO_B(5);
   data->data_cfg                  = test_data_config;

<<<<<<< HEAD
   // RESOLVE: Sort this out with RobJ about cmd line args support
   // if (!SUCCESS(config_parse(&data->master_cfg, 1, argc - 1, argv + 1)) ||
   if (!SUCCESS(config_parse(&data->master_cfg, 1, 0, (char **)NULL))
       || !init_data_config_from_master_config(data->data_cfg,
=======
   if (!SUCCESS(
          config_parse(&data->master_cfg, 1, Ctest_argc, (char **)Ctest_argv))
       || !init_data_config_from_master_config(&data->data_cfg,
>>>>>>> a2768f5d
                                               &data->master_cfg)
       || !init_io_config_from_master_config(&data->io_cfg, &data->master_cfg)
       || !init_rc_allocator_config_from_master_config(
          &data->allocator_cfg, &data->master_cfg, &data->io_cfg)
       || !init_clockcache_config_from_master_config(
          &data->cache_cfg, &data->master_cfg, &data->io_cfg)
       || !init_btree_config_from_master_config(&data->dbtree_cfg,
                                                &data->master_cfg,
                                                &data->cache_cfg.super,
                                                data->data_cfg))
   {
      ASSERT_TRUE(FALSE, "Failed to parse args\n");
   }

   // Create a heap for io, allocator, cache and splinter
   if (!SUCCESS(platform_heap_create(
          platform_get_module_id(), 1 * GiB, &data->hh, &data->hid)))
   {
      ASSERT_TRUE(FALSE, "Failed to init heap\n");
   }
   // Setup execution of concurrent threads
   ZERO_ARRAY(data->num_bg_threads);
   if (!SUCCESS(io_handle_init(&data->io, &data->io_cfg, data->hh, data->hid))
       || !SUCCESS(task_system_create(data->hid,
                                      &data->io,
                                      &data->ts,
                                      data->master_cfg.use_stats,
                                      FALSE,
                                      data->num_bg_threads,
                                      sizeof(btree_scratch)))
       || !SUCCESS(rc_allocator_init(&data->al,
                                     &data->allocator_cfg,
                                     (io_handle *)&data->io,
                                     data->hh,
                                     data->hid,
                                     platform_get_module_id()))
       || !SUCCESS(clockcache_init(&data->cc,
                                   &data->cache_cfg,
                                   (io_handle *)&data->io,
                                   (allocator *)&data->al,
                                   "test",
                                   data->ts,
                                   data->hh,
                                   data->hid,
                                   platform_get_module_id())))
   {
      ASSERT_TRUE(
         FALSE,
         "Failed to init io or task system or rc_allocator or clockcache\n");
   }
}

// Optional teardown function for suite, called after every test in suite
CTEST_TEARDOWN(btree_stress) {}

/*
 * -------------------------------------------------------------------------
 * Test case to exercise random inserts of large volumes of data, across
 * multiple threads. This test case verifies that registration of threads
 * to Splinter is working stably.
 */

CTEST2(btree_stress, test_random_inserts_concurrent)
{
   int nkvs     = 1000000;
   int nthreads = 8;

   mini_allocator mini;

   uint64 root_addr = btree_create(
      (cache *)&data->cc, &data->dbtree_cfg, &mini, PAGE_TYPE_MEMTABLE);

   platform_heap_id      hid     = platform_get_heap_id();
   insert_thread_params *params  = TYPED_ARRAY_ZALLOC(hid, params, nthreads);
   platform_thread      *threads = TYPED_ARRAY_ZALLOC(hid, threads, nthreads);

   for (uint64 i = 0; i < nthreads; i++) {
      params[i].cc        = (cache *)&data->cc;
      params[i].cfg       = &data->dbtree_cfg;
      params[i].heap_id   = data->hid;
      params[i].scratch   = TYPED_MALLOC(data->hid, params[i].scratch);
      params[i].mini      = &mini;
      params[i].root_addr = root_addr;
      params[i].start     = i * (nkvs / nthreads);
      params[i].end = i < nthreads - 1 ? (i + 1) * (nkvs / nthreads) : nkvs;
   }

   for (uint64 i = 0; i < nthreads; i++) {
      platform_status ret = task_thread_create("insert thread",
                                               insert_thread,
                                               &params[i],
                                               0,
                                               data->ts,
                                               data->hid,
                                               &threads[i]);
      ASSERT_TRUE(SUCCESS(ret));
      // insert_tests((cache *)&cc, &dbtree_cfg, &test_scratch, &mini,
      // root_addr, 0, nkvs);
   }

   for (uint64 thread_no = 0; thread_no < nthreads; thread_no++) {
      platform_thread_join(threads[thread_no]);
   }

   int rc = query_tests((cache *)&data->cc,
                        &data->dbtree_cfg,
                        data->hid,
                        PAGE_TYPE_MEMTABLE,
                        root_addr,
                        nkvs);
   ASSERT_NOT_EQUAL(0, rc, "Invalid tree\n");

   if (!iterator_tests(
          (cache *)&data->cc, &data->dbtree_cfg, root_addr, nkvs, data->hid))
   {
      platform_log("invalid ranges in original tree\n");
   }

   /* platform_log("\n\n\n"); */
   /* btree_print_tree((cache *)&cc, &dbtree_cfg, root_addr); */

   uint64 packed_root_addr = pack_tests(
      (cache *)&data->cc, &data->dbtree_cfg, data->hid, root_addr, nkvs);
   if (0 < nkvs && !packed_root_addr) {
      ASSERT_TRUE(FALSE, "Pack failed.\n");
   }

   /* platform_log("\n\n\n"); */
   /* btree_print_tree((cache *)&cc, &dbtree_cfg,
    * packed_root_addr); */
   /* platform_log("\n\n\n"); */

   rc = query_tests((cache *)&data->cc,
                    &data->dbtree_cfg,
                    data->hid,
                    PAGE_TYPE_BRANCH,
                    packed_root_addr,
                    nkvs);
   ASSERT_NOT_EQUAL(0, rc, "Invalid tree\n");

   rc = iterator_tests(
      (cache *)&data->cc, &data->dbtree_cfg, packed_root_addr, nkvs, data->hid);
   ASSERT_NOT_EQUAL(0, rc, "Invalid ranges in packed tree\n");

   // Release memory allocated in this test case
   for (uint64 i = 0; i < nthreads; i++) {
      platform_free(data->hid, params[i].scratch);
   }
   platform_free(hid, params);
   platform_free(hid, threads);
}

/*
 * ********************************************************************************
 * Define minions and helper functions used by this test suite.
 * ********************************************************************************
 */
static void
insert_thread(void *arg)
{
   insert_thread_params *params = (insert_thread_params *)arg;
   insert_tests(params->cc,
                params->cfg,
                params->heap_id,
                params->scratch,
                params->mini,
                params->root_addr,
                params->start,
                params->end,
                params->hid);
}

static void
insert_tests(cache           *cc,
             btree_config    *cfg,
             platform_heap_id heap_id,
             btree_scratch   *scratch,
             mini_allocator  *mini,
             uint64           root_addr,
             int              start,
             int              end,
             platform_heap_id hid)
{
   uint64 generation;
   bool   was_unique;

   int    keybuf_size = btree_page_size(cfg);
   int    msgbuf_size = btree_page_size(cfg);
   uint8 *keybuf      = TYPED_MALLOC_MANUAL(hid, keybuf, keybuf_size);
   uint8 *msgbuf      = TYPED_MALLOC_MANUAL(hid, msgbuf, msgbuf_size);

   for (uint64 i = start; i < end; i++) {
      if (!SUCCESS(btree_insert(cc,
                                cfg,
                                heap_id,
                                scratch,
                                root_addr,
                                mini,
                                gen_key(cfg, i, keybuf, keybuf_size),
                                gen_msg(cfg, i, msgbuf, msgbuf_size),
                                &generation,
                                &was_unique)))
      {
         ASSERT_TRUE(FALSE, "Failed to insert 4-byte %ld\n", i);
      }
   }
   platform_free(heap_id, keybuf);
   platform_free(heap_id, msgbuf);
}

static slice
gen_key(btree_config *cfg, uint64 i, uint8 *buffer, size_t length)
{
   uint64 keylen = sizeof(i) + (i % 100);
   platform_assert(keylen + sizeof(i) <= length);
   memset(buffer, 0, keylen);
   uint64 j = i * 23232323731ULL + 99382474567ULL;
   memcpy(buffer, &j, sizeof(j));
   return slice_create(keylen, buffer);
}

static uint64
ungen_key(slice key)
{
   if (slice_length(key) < sizeof(uint64)) {
      return 0;
   }

   uint64 k;
   memcpy(&k, key.data, sizeof(k));
   return (k - 99382474567ULL) * 14122572041603317147ULL;
}

static slice
gen_msg(btree_config *cfg, uint64 i, uint8 *buffer, size_t length)
{
   data_handle *dh      = (data_handle *)buffer;
   uint64       datalen = sizeof(i) + (i % (btree_page_size(cfg) / 3));

   platform_assert(datalen + sizeof(i) <= length);
   dh->message_type = MESSAGE_TYPE_INSERT;
   dh->ref_count    = 1;
   memset(dh->data, 0, datalen);
   memcpy(dh->data, &i, sizeof(i));
   return slice_create(sizeof(data_handle) + datalen, buffer);
}

static int
query_tests(cache           *cc,
            btree_config    *cfg,
            platform_heap_id hid,
            page_type        type,
            uint64           root_addr,
            int              nkvs)
{
   uint8 *keybuf = TYPED_MALLOC_MANUAL(hid, keybuf, btree_page_size(cfg));
   uint8 *msgbuf = TYPED_MALLOC_MANUAL(hid, msgbuf, btree_page_size(cfg));
   memset(msgbuf, 0, btree_page_size(cfg));

   writable_buffer result;
   writable_buffer_init(&result, hid, 0, NULL);

   for (uint64 i = 0; i < nkvs; i++) {
      btree_lookup(cc,
                   cfg,
                   root_addr,
                   type,
                   gen_key(cfg, i, keybuf, btree_page_size(cfg)),
                   &result);
      if (!btree_found(&result)
          || slice_lex_cmp(writable_buffer_to_slice(&result),
                           gen_msg(cfg, i, msgbuf, btree_page_size(cfg))))
      {
         ASSERT_TRUE(FALSE, "Failure on lookup %lu\n", i);
      }
   }

   writable_buffer_deinit(&result);
   platform_free(hid, keybuf);
   platform_free(hid, msgbuf);
   return 1;
}

static int
iterator_tests(cache           *cc,
               btree_config    *cfg,
               uint64           root_addr,
               int              nkvs,
               platform_heap_id hid)
{
   btree_iterator dbiter;

   btree_iterator_init(cc,
                       cfg,
                       &dbiter,
                       root_addr,
                       PAGE_TYPE_MEMTABLE,
                       NULL_SLICE,
                       NULL_SLICE,
                       FALSE,
                       0);

   iterator *iter = (iterator *)&dbiter;

   uint64 seen = 0;
   bool   at_end;
   uint8 *prevbuf = TYPED_MALLOC_MANUAL(hid, prevbuf, btree_page_size(cfg));
   slice  prev    = NULL_SLICE;
   uint8 *keybuf  = TYPED_MALLOC_MANUAL(hid, keybuf, btree_page_size(cfg));
   uint8 *msgbuf  = TYPED_MALLOC_MANUAL(hid, msgbuf, btree_page_size(cfg));

   while (SUCCESS(iterator_at_end(iter, &at_end)) && !at_end) {
      slice key, msg;

      iterator_get_curr(iter, &key, &msg);
      uint64 k = ungen_key(key);
      ASSERT_TRUE(k < nkvs);

      int rc = 0;
      rc = slice_lex_cmp(key, gen_key(cfg, k, keybuf, btree_page_size(cfg)));
      ASSERT_EQUAL(0, rc);

      rc = slice_lex_cmp(msg, gen_msg(cfg, k, msgbuf, btree_page_size(cfg)));
      ASSERT_EQUAL(0, rc);

      ASSERT_TRUE(slice_is_null(prev) || slice_lex_cmp(prev, key) < 0);

      seen++;
      prev.data = prevbuf;
      slice_copy_contents(prevbuf, key);
      prev.length = key.length;

      if (!SUCCESS(iterator_advance(iter))) {
         break;
      }
   }

   ASSERT_EQUAL(nkvs, seen);

   btree_iterator_deinit(&dbiter);
   platform_free(hid, prevbuf);
   platform_free(hid, keybuf);
   platform_free(hid, msgbuf);

   return 1;
}

static uint64
pack_tests(cache           *cc,
           btree_config    *cfg,
           platform_heap_id hid,
           uint64           root_addr,
           uint64           nkvs)
{
   btree_iterator dbiter;
   iterator      *iter = (iterator *)&dbiter;

   btree_iterator_init(cc,
                       cfg,
                       &dbiter,
                       root_addr,
                       PAGE_TYPE_MEMTABLE,
                       NULL_SLICE,
                       NULL_SLICE,
                       FALSE,
                       0);

   btree_pack_req req;
   btree_pack_req_init(&req, cc, cfg, iter, nkvs, UINT64_MAX, NULL, 0, hid);

   if (!SUCCESS(btree_pack(&req))) {
      ASSERT_TRUE(FALSE, "Pack failed! req.num_tuples = %d\n", req.num_tuples);
   } else {
      platform_log("Packed %lu items ", req.num_tuples);
   }

   btree_pack_req_deinit(&req, hid);

   return req.root_addr;
}<|MERGE_RESOLUTION|>--- conflicted
+++ resolved
@@ -119,16 +119,9 @@
    data->master_cfg.cache_capacity = GiB_TO_B(5);
    data->data_cfg                  = test_data_config;
 
-<<<<<<< HEAD
-   // RESOLVE: Sort this out with RobJ about cmd line args support
-   // if (!SUCCESS(config_parse(&data->master_cfg, 1, argc - 1, argv + 1)) ||
-   if (!SUCCESS(config_parse(&data->master_cfg, 1, 0, (char **)NULL))
-       || !init_data_config_from_master_config(data->data_cfg,
-=======
    if (!SUCCESS(
           config_parse(&data->master_cfg, 1, Ctest_argc, (char **)Ctest_argv))
-       || !init_data_config_from_master_config(&data->data_cfg,
->>>>>>> a2768f5d
+       || !init_data_config_from_master_config(data->data_cfg,
                                                &data->master_cfg)
        || !init_io_config_from_master_config(&data->io_cfg, &data->master_cfg)
        || !init_rc_allocator_config_from_master_config(
