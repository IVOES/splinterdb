--- conflicted
+++ resolved
@@ -12,28 +12,6 @@
 #include "rc_allocator.h"
 #include "clockcache.h"
 
-<<<<<<< HEAD
-=======
-// Function Prototypes
-int
-init_data_config_from_master_config(data_config   *data_cfg,
-                                    master_config *master_cfg);
-
-int
-init_io_config_from_master_config(io_config *io_cfg, master_config *master_cfg);
-
-
-int
-init_rc_allocator_config_from_master_config(allocator_config *allocator_cfg,
-                                            master_config    *master_cfg,
-                                            io_config        *io_cfg);
-
-int
-init_clockcache_config_from_master_config(clockcache_config *cache_cfg,
-                                          master_config     *master_cfg,
-                                          io_config         *io_cfg);
-
->>>>>>> bcd7933f
 int
 init_btree_config_from_master_config(btree_config  *dbtree_cfg,
                                      master_config *master_cfg,
