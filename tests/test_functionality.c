--- conflicted
+++ resolved
@@ -215,16 +215,9 @@
       }
 
       iterator_get_curr((iterator *)range_itor,
-<<<<<<< HEAD
-                        &splinter_keybuf, &splinter_message,
-                        &type);
+                        &splinter_keybuf, &splinter_message);
       splinter_key = be64toh(*(uint64 *)slice_data(splinter_keybuf));
       splinter_data_handle = slice_data(splinter_message);
-=======
-                        (char **)&splinter_keybuf,
-                        (char **)&splinter_data);
-      splinter_key = be64toh(*splinter_keybuf);
->>>>>>> 0c3d0494
 
       //platform_log("Range test %d: Shadow: 0x%08lx, Tree: 0x%08lx\n",
       //   i,
@@ -273,15 +266,8 @@
           !at_end) {
       status = STATUS_LIMIT_EXCEEDED;
       iterator_get_curr((iterator *)range_itor,
-<<<<<<< HEAD
-                        &splinter_keybuf, &splinter_message,
-                        &type);
+                        &splinter_keybuf, &splinter_message);
       splinter_key = be64toh(*(uint64 *)slice_data(splinter_keybuf));
-=======
-                        (char **)&splinter_keybuf,
-                        (char **)&splinter_data);
-      splinter_key = be64toh(*splinter_keybuf);
->>>>>>> 0c3d0494
 
       platform_log("Range iterator EXTRA KEY: %08lx \n"
             "Tree Msg Type: 0x%02x, Tree Refcount %3d\n",
